--- conflicted
+++ resolved
@@ -178,14 +178,6 @@
 
 // Start begins the GRANDPA finality service
 func (s *Service) Start() error {
-<<<<<<< HEAD
-	err := s.registerProtocol()
-	if err != nil {
-		return err
-	}
-
-=======
->>>>>>> 2f9f80c5
 	// if we're not an authority, we don't need to worry about the voting process.
 	// the grandpa service is only used to verify incoming block justifications
 	if !s.authority {
@@ -262,15 +254,11 @@
 
 	s.state.voters = nextAuthorities
 	s.state.setID = currSetID
-<<<<<<< HEAD
-	// TODO: should this be 0 since initiate increments?
-	s.state.round = 0 // round resets to 1 after a set ID change
-=======
+
 	// round resets to 1 after a set ID change,
 	// setting to 0 before incrementing indicates
 	// the setID has been increased
 	s.state.round = 0
->>>>>>> 2f9f80c5
 	return nil
 }
 
