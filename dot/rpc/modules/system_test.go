// Copyright 2021 ChainSafe Systems (ON)
// SPDX-License-Identifier: LGPL-3.0-only

<<<<<<< HEAD
package modules
=======
package modules

import (
	"errors"
	"fmt"
	"math/big"
	"os"
	"path"
	"testing"
	"time"

	"github.com/btcsuite/btcutil/base58"
	"github.com/multiformats/go-multiaddr"
	"github.com/stretchr/testify/mock"
	"github.com/stretchr/testify/require"

	"github.com/ChainSafe/gossamer/dot/core"
	coremocks "github.com/ChainSafe/gossamer/dot/core/mocks"
	"github.com/ChainSafe/gossamer/dot/network"
	"github.com/ChainSafe/gossamer/dot/rpc/modules/mocks"
	"github.com/ChainSafe/gossamer/dot/state"
	"github.com/ChainSafe/gossamer/dot/types"
	"github.com/ChainSafe/gossamer/internal/log"
	"github.com/ChainSafe/gossamer/lib/common"
	"github.com/ChainSafe/gossamer/lib/genesis"
	"github.com/ChainSafe/gossamer/lib/keystore"
	"github.com/ChainSafe/gossamer/lib/runtime"
	"github.com/ChainSafe/gossamer/lib/runtime/wasmer"
	"github.com/ChainSafe/gossamer/lib/transaction"
	"github.com/ChainSafe/gossamer/lib/trie"
	"github.com/ChainSafe/gossamer/pkg/scale"
)

var (
	testHealth = common.Health{
		Peers:           0,
		IsSyncing:       true,
		ShouldHavePeers: true,
	}
	testPeers []common.PeerInfo
)

func newNetworkService(t *testing.T) *network.Service {
	testDir := path.Join(os.TempDir(), "test_data")

	cfg := &network.Config{
		BlockState:         network.NewMockBlockState(nil),
		BasePath:           testDir,
		Syncer:             network.NewMockSyncer(),
		TransactionHandler: network.NewMockTransactionHandler(),
		SlotDuration:       time.Second,
	}

	srv, err := network.NewService(cfg)
	if err != nil {
		t.Fatal(err)
	}

	err = srv.Start()
	require.NoError(t, err)

	t.Cleanup(func() {
		_ = srv.Stop()
		time.Sleep(time.Second)
		err = os.RemoveAll(cfg.BasePath)
		if err != nil {
			fmt.Printf("failed to remove path %s : %s\n", cfg.BasePath, err)
		}
	})

	return srv
}

// Test RPC's System.Health() response
func TestSystemModule_Health(t *testing.T) {
	networkMock := new(mocks.NetworkAPI)
	networkMock.On("Health").Return(testHealth)

	sys := NewSystemModule(networkMock, nil, nil, nil, nil, nil)

	res := &SystemHealthResponse{}
	err := sys.Health(nil, nil, res)
	require.NoError(t, err)
	require.Equal(t, SystemHealthResponse(testHealth), *res)
}

// Test RPC's System.NetworkState() response
func TestSystemModule_NetworkState(t *testing.T) {
	net := newNetworkService(t)
	sys := NewSystemModule(net, nil, nil, nil, nil, nil)

	res := &SystemNetworkStateResponse{}
	err := sys.NetworkState(nil, nil, res)
	require.NoError(t, err)

	testNetworkState := net.NetworkState()

	if res.NetworkState.PeerID != testNetworkState.PeerID {
		t.Errorf("System.NetworkState: expected: %+v got: %+v\n", testNetworkState, res.NetworkState)
	}
}

// Test RPC's System.Peers() response
func TestSystemModule_Peers(t *testing.T) {
	net := newNetworkService(t)
	net.Stop()
	sys := NewSystemModule(net, nil, nil, nil, nil, nil)

	res := &SystemPeersResponse{}
	err := sys.Peers(nil, nil, res)
	require.NoError(t, err)

	if len(*res) != len(testPeers) {
		t.Errorf("System.Peers: expected: %+v got: %+v\n", testPeers, *res)
	}
}

func TestSystemModule_NodeRoles(t *testing.T) {
	net := newNetworkService(t)
	sys := NewSystemModule(net, nil, nil, nil, nil, nil)
	expected := []interface{}{"Full"}

	var res []interface{}
	err := sys.NodeRoles(nil, nil, &res)
	require.NoError(t, err)
	require.Equal(t, expected, res)
}

var testSystemInfo = &types.SystemInfo{
	SystemName:    "gossamer",
	SystemVersion: "0",
}

var testGenesisData = &genesis.Data{
	Name:      "Gossamer",
	ID:        "gssmr",
	ChainType: "Local",
}

func newMockSystemAPI() *mocks.SystemAPI {
	sysapimock := new(mocks.SystemAPI)
	sysapimock.On("SystemName").Return(testSystemInfo.SystemName)
	sysapimock.On("SystemVersion").Return(testSystemInfo.SystemVersion)
	sysapimock.On("ChainName").Return(testGenesisData.Name)
	sysapimock.On("Properties").Return(nil)
	sysapimock.On("ChainType").Return(testGenesisData.ChainType)

	return sysapimock
}

func TestSystemModule_Chain(t *testing.T) {
	sys := NewSystemModule(nil, newMockSystemAPI(), nil, nil, nil, nil)

	res := new(string)
	err := sys.Chain(nil, nil, res)
	require.NoError(t, err)
	require.Equal(t, testGenesisData.Name, *res)
}

func TestSystemModule_ChainType(t *testing.T) {
	api := newMockSystemAPI()

	sys := NewSystemModule(nil, api, nil, nil, nil, nil)

	res := new(string)
	sys.ChainType(nil, nil, res)
	require.Equal(t, testGenesisData.ChainType, *res)
}
func TestSystemModule_Name(t *testing.T) {
	sys := NewSystemModule(nil, newMockSystemAPI(), nil, nil, nil, nil)

	res := new(string)
	err := sys.Name(nil, nil, res)
	require.NoError(t, err)
	require.Equal(t, testSystemInfo.SystemName, *res)
}

func TestSystemModule_Version(t *testing.T) {
	sys := NewSystemModule(nil, newMockSystemAPI(), nil, nil, nil, nil)

	res := new(string)
	err := sys.Version(nil, nil, res)
	require.NoError(t, err)
	require.Equal(t, testSystemInfo.SystemVersion, *res)
}

func TestSystemModule_Properties(t *testing.T) {
	sys := NewSystemModule(nil, newMockSystemAPI(), nil, nil, nil, nil)

	expected := map[string]interface{}(nil)

	res := new(interface{})
	err := sys.Properties(nil, nil, res)
	require.NoError(t, err)
	require.Equal(t, expected, *res)
}

func TestSystemModule_AccountNextIndex_StoragePending(t *testing.T) {
	sys := setupSystemModule(t)
	expectedStored := U64Response(uint64(3))

	res := new(U64Response)
	req := StringRequest{
		String: "5GrwvaEF5zXb26Fz9rcQpDWS57CtERHpNehXCPcNoHGKutQY",
	}
	err := sys.AccountNextIndex(nil, &req, res)
	require.NoError(t, err)
	require.Equal(t, expectedStored, *res)

	// extrinsic for transfer signed by alice, nonce 4 (created with polkadot.js/api test_transaction)
	signedExt := common.MustHexToBytes("0xad018400d43593c715fdd31c61141abd04a99fd6822c8558854ccde39a5684e7a56da27d0146d0050619728683af4e9659bf202aeb2b8b13b48a875adb663f449f1a71453903546f3252193964185eb91c482cf95caf327db407d57ebda95046b5ef890187001000000108abcd")
	vtx := &transaction.ValidTransaction{
		Extrinsic: types.NewExtrinsic(signedExt),
		Validity:  new(transaction.Validity),
	}
	expectedPending := U64Response(uint64(4))
	sys.txStateAPI.AddToPool(vtx)

	err = sys.AccountNextIndex(nil, &req, res)
	require.NoError(t, err)
	require.Equal(t, expectedPending, *res)
}

func TestSystemModule_AccountNextIndex_Storage(t *testing.T) {
	sys := setupSystemModule(t)
	expectedStored := U64Response(uint64(3))

	res := new(U64Response)
	req := StringRequest{
		String: "5GrwvaEF5zXb26Fz9rcQpDWS57CtERHpNehXCPcNoHGKutQY",
	}
	err := sys.AccountNextIndex(nil, &req, res)
	require.NoError(t, err)

	require.Equal(t, expectedStored, *res)
}

func TestSystemModule_AccountNextIndex_Pending(t *testing.T) {
	sys := setupSystemModule(t)
	res := new(U64Response)
	req := StringRequest{
		String: "5GrwvaEF5zXb26Fz9rcQpDWS57CtERHpNehXCPcNoHGKutQY",
	}

	// extrinsic for transfer signed by alice, nonce 4 (created with polkadot.js/api test_transaction)
	signedExt := common.MustHexToBytes("0xad018400d43593c715fdd31c61141abd04a99fd6822c8558854ccde39a5684e7a56da27d0146d0050619728683af4e9659bf202aeb2b8b13b48a875adb663f449f1a71453903546f3252193964185eb91c482cf95caf327db407d57ebda95046b5ef890187001000000108abcd")
	vtx := &transaction.ValidTransaction{
		Extrinsic: types.NewExtrinsic(signedExt),
		Validity:  new(transaction.Validity),
	}
	expectedPending := U64Response(uint64(4))
	sys.txStateAPI.AddToPool(vtx)

	err := sys.AccountNextIndex(nil, &req, res)
	require.NoError(t, err)
	require.Equal(t, expectedPending, *res)
}

func setupSystemModule(t *testing.T) *SystemModule {
	// setup service
	net := newNetworkService(t)
	chain := newTestStateService(t)
	// init storage with test data
	ts, err := chain.Storage.TrieState(nil)
	require.NoError(t, err)

	aliceAcctStoKey, err := common.HexToBytes("0x26aa394eea5630e07c48ae0c9558cef7b99d880ec681799c0cf30e8886371da9de1e86a9a8c739864cf3cc5ec2bea59fd43593c715fdd31c61141abd04a99fd6822c8558854ccde39a5684e7a56da27d")
	require.NoError(t, err)

	aliceAcctInfo := types.AccountInfo{
		Nonce: 3,
		//RefCount: 0,
		Data: struct {
			Free       *scale.Uint128
			Reserved   *scale.Uint128
			MiscFrozen *scale.Uint128
			FreeFrozen *scale.Uint128
		}{
			Free:       scale.MustNewUint128(big.NewInt(0)),
			Reserved:   scale.MustNewUint128(big.NewInt(0)),
			MiscFrozen: scale.MustNewUint128(big.NewInt(0)),
			FreeFrozen: scale.MustNewUint128(big.NewInt(0)),
		},
	}

	aliceAcctEncoded, err := scale.Marshal(aliceAcctInfo)
	require.NoError(t, err)
	ts.Set(aliceAcctStoKey, aliceAcctEncoded)

	err = chain.Storage.StoreTrie(ts, nil)
	require.NoError(t, err)
	err = chain.Block.AddBlock(&types.Block{
		Header: types.Header{
			Number:     big.NewInt(3),
			ParentHash: chain.Block.BestBlockHash(),
			StateRoot:  ts.MustRoot(),
		},
		Body: types.Body{},
	})
	require.NoError(t, err)

	core := newCoreService(t, chain)
	txQueue := state.NewTransactionState()
	return NewSystemModule(net, nil, core, chain.Storage, txQueue, nil)
}

func newCoreService(t *testing.T, srvc *state.Service) *core.Service {
	// setup service
	tt := trie.NewEmptyTrie()
	rt := wasmer.NewTestInstanceWithTrie(t, runtime.NODE_RUNTIME, tt, log.Info)
	ks := keystore.NewGlobalKeystore()
	t.Cleanup(func() {
		rt.Stop()
	})

	// insert alice key for testing
	kr, err := keystore.NewSr25519Keyring()
	require.NoError(t, err)
	ks.Acco.Insert(kr.Alice())

	if srvc == nil {
		srvc = newTestStateService(t)
	}

	mocknet := new(coremocks.Network)
	mocknet.On("GossipMessage", mock.AnythingOfType("network.NotificationsMessage"))

	cfg := &core.Config{
		Runtime:              rt,
		Keystore:             ks,
		TransactionState:     srvc.Transaction,
		BlockState:           srvc.Block,
		StorageState:         srvc.Storage,
		EpochState:           srvc.Epoch,
		Network:              mocknet,
		CodeSubstitutedState: srvc.Base,
	}

	return core.NewTestService(t, cfg)
}

func TestSyncState(t *testing.T) {
	fakeCommonHash := common.NewHash([]byte("fake"))
	fakeHeader := &types.Header{
		Number: big.NewInt(int64(49)),
	}

	blockapiMock := new(mocks.BlockAPI)
	blockapiMock.On("BestBlockHash").Return(fakeCommonHash)
	blockapiMock.On("GetHeader", fakeCommonHash).Return(fakeHeader, nil).Once()

	netapiMock := new(mocks.NetworkAPI)
	netapiMock.On("HighestBlock").Return(int64(90))
	netapiMock.On("StartingBlock").Return(int64(10))

	sysmodule := new(SystemModule)
	sysmodule.blockAPI = blockapiMock
	sysmodule.networkAPI = netapiMock

	var res SyncStateResponse
	err := sysmodule.SyncState(nil, nil, &res)
	require.NoError(t, err)

	expectedSyncState := SyncStateResponse{
		CurrentBlock:  uint32(49),
		HighestBlock:  uint32(90),
		StartingBlock: uint32(10),
	}

	require.Equal(t, expectedSyncState, res)

	blockapiMock.On("GetHeader", fakeCommonHash).Return(nil, errors.New("Problems while getting header")).Once()
	err = sysmodule.SyncState(nil, nil, nil)
	require.Error(t, err)
}

func TestLocalListenAddresses(t *testing.T) {
	ma, err := multiaddr.NewMultiaddr("/ip4/127.0.0.1/tcp/7001/p2p/12D3KooWCYyh5xoAc5oRyiGU4d9ktcqFQ23JjitNFR6bEcbw7YdN")
	require.NoError(t, err)

	mockedNetState := common.NetworkState{
		PeerID:     "fake-peer-id",
		Multiaddrs: []multiaddr.Multiaddr{ma},
	}

	mockNetAPI := new(mocks.NetworkAPI)
	mockNetAPI.On("NetworkState").Return(mockedNetState).Once()

	res := make([]string, 0)

	sysmodule := new(SystemModule)
	sysmodule.networkAPI = mockNetAPI

	err = sysmodule.LocalListenAddresses(nil, nil, &res)
	require.NoError(t, err)

	require.Len(t, res, 1)
	require.Equal(t, res[0], ma.String())

	mockNetAPI.On("NetworkState").Return(common.NetworkState{Multiaddrs: []multiaddr.Multiaddr{}}).Once()
	err = sysmodule.LocalListenAddresses(nil, nil, &res)
	require.Error(t, err, "multiaddress list is empty")
}

func TestLocalPeerId(t *testing.T) {
	peerID := "12D3KooWBrwpqLE9Z23NEs59m2UHUs9sGYWenxjeCk489Xq7SG2h"
	encoded := base58.Encode([]byte(peerID))

	state := common.NetworkState{
		PeerID: peerID,
	}

	mocknetAPI := new(mocks.NetworkAPI)
	mocknetAPI.On("NetworkState").Return(state).Once()

	sysmodules := new(SystemModule)
	sysmodules.networkAPI = mocknetAPI

	var res string
	err := sysmodules.LocalPeerId(nil, nil, &res)
	require.NoError(t, err)

	require.Equal(t, res, encoded)

	state.PeerID = ""
	mocknetAPI.On("NetworkState").Return(state).Once()
	err = sysmodules.LocalPeerId(nil, nil, &res)
	require.Error(t, err)
}

func TestAddReservedPeer(t *testing.T) {
	t.Run("Test Add and Remove reserved peers with success", func(t *testing.T) {
		networkMock := new(mocks.NetworkAPI)
		networkMock.On("AddReservedPeers", mock.AnythingOfType("string")).Return(nil).Once()
		networkMock.On("RemoveReservedPeers", mock.AnythingOfType("string")).Return(nil).Once()

		multiAddrPeer := "/ip4/198.51.100.19/tcp/30333/p2p/QmSk5HQbn6LhUwDiNMseVUjuRYhEtYj4aUZ6WfWoGURpdV"
		sysModule := &SystemModule{
			networkAPI: networkMock,
		}

		var b *[]byte
		err := sysModule.AddReservedPeer(nil, &StringRequest{String: multiAddrPeer}, b)
		require.NoError(t, err)
		require.Nil(t, b)

		peerID := "QmSk5HQbn6LhUwDiNMseVUjuRYhEtYj4aUZ6WfWoGURpdV"
		err = sysModule.RemoveReservedPeer(nil, &StringRequest{String: peerID}, b)
		require.NoError(t, err)
		require.Nil(t, b)
	})

	t.Run("Test Add and Remove reserved peers without success", func(t *testing.T) {
		networkMock := new(mocks.NetworkAPI)
		networkMock.On("AddReservedPeers", mock.AnythingOfType("string")).Return(errors.New("some problems")).Once()
		networkMock.On("RemoveReservedPeers", mock.AnythingOfType("string")).Return(errors.New("other problems")).Once()

		sysModule := &SystemModule{
			networkAPI: networkMock,
		}

		var b *[]byte
		err := sysModule.AddReservedPeer(nil, &StringRequest{String: ""}, b)
		require.Error(t, err, "cannot add an empty reserved peer")
		require.Nil(t, b)

		multiAddrPeer := "/ip4/198.51.100.19/tcp/30333/p2p/QmSk5HQbn6LhUwDiNMseVUjuRYhEtYj4aUZ6WfWoGURpdV"
		err = sysModule.AddReservedPeer(nil, &StringRequest{String: multiAddrPeer}, b)
		require.Error(t, err, "some problems")
		require.Nil(t, b)

		peerID := "QmSk5HQbn6LhUwDiNMseVUjuRYhEtYj4aUZ6WfWoGURpdV"
		err = sysModule.RemoveReservedPeer(nil, &StringRequest{String: peerID}, b)
		require.Error(t, err, "other problems")
		require.Nil(t, b)
	})

	t.Run("Test trying to add or remove peers with empty or white space request", func(t *testing.T) {
		sysModule := &SystemModule{}
		require.Error(t, sysModule.AddReservedPeer(nil, &StringRequest{String: ""}, nil))
		require.Error(t, sysModule.RemoveReservedPeer(nil, &StringRequest{String: "    "}, nil))
	})
}
>>>>>>> ac162853
<|MERGE_RESOLUTION|>--- conflicted
+++ resolved
@@ -1,9 +1,6 @@
 // Copyright 2021 ChainSafe Systems (ON)
 // SPDX-License-Identifier: LGPL-3.0-only
 
-<<<<<<< HEAD
-package modules
-=======
 package modules
 
 import (
@@ -486,5 +483,4 @@
 		require.Error(t, sysModule.AddReservedPeer(nil, &StringRequest{String: ""}, nil))
 		require.Error(t, sysModule.RemoveReservedPeer(nil, &StringRequest{String: "    "}, nil))
 	})
-}
->>>>>>> ac162853
+}