// Copyright 2021 ChainSafe Systems (ON)
// SPDX-License-Identifier: LGPL-3.0-only

package network

import (
	"context"
	"math/big"
	"strings"
	"testing"
	"time"

	"github.com/golang/mock/gomock"
	"github.com/libp2p/go-libp2p-core/peer"
	"github.com/stretchr/testify/require"

	"github.com/ChainSafe/gossamer/dot/types"
	"github.com/ChainSafe/gossamer/lib/common"
)

var TestProtocolID = "/gossamer/test/0"

// maximum wait time for non-status message to be handled
var TestMessageTimeout = time.Second

// time between connection retries (BackoffBase default 5 seconds)
var TestBackoffTimeout = 5 * time.Second

// failedToDial returns true if "failed to dial" error, otherwise false
func failedToDial(err error) bool {
	return err != nil && strings.Contains(err.Error(), "failed to dial")
}

//go:generate mockgen -destination=mock_telemetry_test.go -package $GOPACKAGE github.com/ChainSafe/gossamer/dot/telemetry Client

func createServiceHelper(t *testing.T, num int) []*Service {
	t.Helper()

	var srvcs []*Service
	for i := 0; i < num; i++ {
		config := &Config{
			BasePath:    t.TempDir(),
			Port:        availablePort(t),
			NoBootstrap: true,
			NoMDNS:      true,
		}

		srvc := createTestService(t, config)
		srvc.noGossip = true
		handler := newTestStreamHandler(testBlockAnnounceMessageDecoder)
		srvc.host.registerStreamHandler(srvc.host.protocolID, handler.handleStream)

		srvcs = append(srvcs, srvc)
	}
	return srvcs
}

func newTestBlockResponseMessage(t *testing.T) *BlockResponseMessage {
	t.Helper()

	const blockRequestSize = 128
	msg := &BlockResponseMessage{
		BlockData: make([]*types.BlockData, blockRequestSize),
	}

	for i := 0; i < blockRequestSize; i++ {
		testHeader := &types.Header{
			Number: big.NewInt(int64(77 + i)),
			Digest: types.NewDigest(),
		}

		body := types.NewBody([]types.Extrinsic{[]byte{4, 4, 2}})

		msg.BlockData[i] = &types.BlockData{
			Hash:   testHeader.Hash(),
			Header: testHeader,
			Body:   body,
		}
	}

	return msg
}

//go:generate mockgen -destination=mock_block_state_test.go -package $GOPACKAGE . BlockState
//go:generate mockgen -destination=mock_syncer_test.go -package $GOPACKAGE . Syncer

// helper method to create and start a new network service
func createTestService(t *testing.T, cfg *Config) (srvc *Service) {
	t.Helper()
	ctrl := gomock.NewController(t)

	if cfg == nil {
		cfg = &Config{
			BasePath:     t.TempDir(),
			Port:         availablePort(t),
			NoBootstrap:  true,
			NoMDNS:       true,
			LogLvl:       4,
			SlotDuration: time.Second,
		}
	}

	if cfg.BlockState == nil {
		header := &types.Header{
			ParentHash:     common.Hash{},
			Number:         big.NewInt(1),
			StateRoot:      common.Hash{},
			ExtrinsicsRoot: common.Hash{},
			Digest:         types.NewDigest(),
		}

		blockstate := NewMockBlockState(ctrl)

		blockstate.EXPECT().BestBlockHeader().Return(header, nil).AnyTimes()
		blockstate.EXPECT().GetHighestFinalisedHeader().Return(header, nil).AnyTimes()
		blockstate.EXPECT().GenesisHash().Return(common.NewHash([]byte{})).AnyTimes()
		blockstate.EXPECT().BestBlockNumber().Return(big.NewInt(1), nil).AnyTimes()

		blockstate.EXPECT().HasBlockBody(
			gomock.AssignableToTypeOf(common.Hash([32]byte{}))).Return(false, nil).AnyTimes()
		blockstate.EXPECT().GetHashByNumber(gomock.Any()).Return(common.Hash{}, nil).AnyTimes()

		cfg.BlockState = blockstate
	}

	if cfg.TransactionHandler == nil {
		th := NewMockTransactionHandler(ctrl)
		th.EXPECT().
			HandleTransactionMessage(
				gomock.AssignableToTypeOf(peer.ID("")),
				gomock.Any()).
			Return(true, nil).AnyTimes()

		th.EXPECT().TransactionsCount().Return(0).AnyTimes()
		cfg.TransactionHandler = th
	}

	cfg.SlotDuration = time.Second
	cfg.ProtocolID = TestProtocolID // default "/gossamer/gssmr/0"

	if cfg.LogLvl == 0 {
		cfg.LogLvl = 4
	}

	if cfg.Syncer == nil {
		syncer := NewMockSyncer(ctrl)
		syncer.EXPECT().
			HandleBlockAnnounceHandshake(
				gomock.AssignableToTypeOf(peer.ID("")), gomock.Any()).
			Return(nil).AnyTimes()

		syncer.EXPECT().
			HandleBlockAnnounce(
				gomock.AssignableToTypeOf(peer.ID("")), gomock.Any()).
			Return(nil).AnyTimes()

		syncer.EXPECT().
			CreateBlockResponse(gomock.Any()).
			Return(newTestBlockResponseMessage(t), nil).AnyTimes()

		syncer.EXPECT().IsSynced().Return(false).AnyTimes()
		cfg.Syncer = syncer
	}

	if cfg.Telemetry == nil {
		telemetryMock := NewMockClient(ctrl)
		telemetryMock.EXPECT().SendMessage(gomock.Any()).AnyTimes()
		cfg.Telemetry = telemetryMock
	}

	cfg.noPreAllocate = true

	srvc, err := NewService(cfg)
	require.NoError(t, err)

	srvc.noDiscover = true

	err = srvc.Start()
	require.NoError(t, err)

	t.Cleanup(func() {
		err := srvc.Stop()
		require.NoError(t, err)
	})
	return srvc
}

<<<<<<< HEAD
// func TestMain(m *testing.M) {
// 	// Start all tests
// 	code := m.Run()

// 	// Cleanup test path.
// 	err := os.RemoveAll(utils.TestDir)
// 	if err != nil {
// 		fmt.Printf("failed to remove path %s : %s\n", utils.TestDir, err)
// 	}
// 	os.Exit(code)
// }

=======
>>>>>>> a7581c9e
// test network service starts
func TestStartService(t *testing.T) {
	t.Parallel()

	node := createTestService(t, nil)
	require.NoError(t, node.Stop())
}

// test broacast messages from core service
func TestBroadcastMessages(t *testing.T) {
	t.Parallel()

	configA := &Config{
		BasePath:    t.TempDir(),
		Port:        availablePort(t),
		NoBootstrap: true,
		NoMDNS:      true,
	}

	nodeA := createTestService(t, configA)
	nodeA.noGossip = true

	configB := &Config{
		BasePath:    t.TempDir(),
		Port:        availablePort(t),
		NoBootstrap: true,
		NoMDNS:      true,
	}

	nodeB := createTestService(t, configB)
	nodeB.noGossip = true
	handler := newTestStreamHandler(testBlockAnnounceHandshakeDecoder)
	nodeB.host.registerStreamHandler(nodeB.host.protocolID+blockAnnounceID, handler.handleStream)

	addrInfoB := nodeB.host.addrInfo()
	err := nodeA.host.connect(addrInfoB)
	// retry connect if "failed to dial" error
	if failedToDial(err) {
		time.Sleep(TestBackoffTimeout)
		err = nodeA.host.connect(addrInfoB)
	}
	require.NoError(t, err)

	anounceMessage := &BlockAnnounceMessage{
		Number: big.NewInt(128 * 7),
		Digest: types.NewDigest(),
	}

	// simulate message sent from core service
	nodeA.GossipMessage(anounceMessage)
	time.Sleep(time.Second * 2)

	messages, _ := handler.messagesFrom(nodeA.host.id())
	require.NotNil(t, messages)
}

func Test_Broadcast_Duplicate_Messages_WithDisabled_MessageCache(t *testing.T) {
	t.Parallel()

<<<<<<< HEAD
	basePathA := utils.NewTestBasePath(t, "nodeA")
	configA := &Config{
		BasePath:        basePathA,
		Port:            availablePort(t),
		NoBootstrap:     true,
		NoMDNS:          true,
		MessageCacheTTL: 2 * time.Second,
=======
	msgCacheTTL = 2 * time.Second

	configA := &Config{
		BasePath:    t.TempDir(),
		Port:        availablePort(t),
		NoBootstrap: true,
		NoMDNS:      true,
>>>>>>> a7581c9e
	}

	nodeA := createTestService(t, configA)
	nodeA.noGossip = true

	configB := &Config{
<<<<<<< HEAD
		BasePath:        basePathB,
		Port:            availablePort(t),
		NoBootstrap:     true,
		NoMDNS:          true,
		MessageCacheTTL: 2 * time.Second,
=======
		BasePath:    t.TempDir(),
		Port:        availablePort(t),
		NoBootstrap: true,
		NoMDNS:      true,
>>>>>>> a7581c9e
	}

	nodeB := createTestService(t, configB)
	nodeB.noGossip = true

	handler := newTestStreamHandler(testBlockAnnounceHandshakeDecoder)
	nodeB.host.registerStreamHandler(nodeB.host.protocolID+blockAnnounceID, handler.handleStream)

	addrInfoB := nodeB.host.addrInfo()
	err := nodeA.host.connect(addrInfoB)
	// retry connect if "failed to dial" error
	if failedToDial(err) {
		time.Sleep(TestBackoffTimeout)
		err = nodeA.host.connect(addrInfoB)
	}
	require.NoError(t, err)

	stream, err := nodeA.host.h.NewStream(context.Background(), nodeB.host.id(), nodeB.host.protocolID+blockAnnounceID)
	require.NoError(t, err)
	require.NotNil(t, stream)

	protocol := nodeA.notificationsProtocols[BlockAnnounceMsgType]
	protocol.outboundHandshakeData.Store(nodeB.host.id(), &handshakeData{
		received:  true,
		validated: true,
		stream:    stream,
	})

	announceMessage := &BlockAnnounceMessage{
		Number: big.NewInt(128 * 7),
		Digest: types.NewDigest(),
	}

	// disable message cache before sent the messages
	nodeA.host.messageCache = nil

	// All 5 message will be sent since cache is disabled.
	for i := 0; i < 5; i++ {
		nodeA.GossipMessage(announceMessage)
		time.Sleep(time.Millisecond * 10)
	}

	time.Sleep(time.Millisecond * 200)
	messages, _ := handler.messagesFrom(nodeA.host.id())
	require.Len(t, messages, 5)
}

func Test_Broadcast_Duplicate_Messages_With_MessageCache(t *testing.T) {
	t.Parallel()

	basePathA := utils.NewTestBasePath(t, "nodeA")
	configA := &Config{
		BasePath:        basePathA,
		Port:            availablePort(t),
		NoBootstrap:     true,
		NoMDNS:          true,
		MessageCacheTTL: 2 * time.Second,
	}

	nodeA := createTestService(t, configA)
	nodeA.noGossip = true

	basePathB := utils.NewTestBasePath(t, "nodeB")
	configB := &Config{
		BasePath:        basePathB,
		Port:            availablePort(t),
		NoBootstrap:     true,
		NoMDNS:          true,
		MessageCacheTTL: 2 * time.Second,
	}

	nodeB := createTestService(t, configB)
	nodeB.noGossip = true

	handler := newTestStreamHandler(testBlockAnnounceHandshakeDecoder)
	nodeB.host.registerStreamHandler(nodeB.host.protocolID+blockAnnounceID, handler.handleStream)

	addrInfoB := nodeB.host.addrInfo()
	err := nodeA.host.connect(addrInfoB)
	// retry connect if "failed to dial" error
	if failedToDial(err) {
		time.Sleep(TestBackoffTimeout)
		err = nodeA.host.connect(addrInfoB)
	}
	require.NoError(t, err)

	stream, err := nodeA.host.h.NewStream(context.Background(), nodeB.host.id(), nodeB.host.protocolID+blockAnnounceID)
	require.NoError(t, err)
	require.NotNil(t, stream)

	protocol := nodeA.notificationsProtocols[BlockAnnounceMsgType]
	protocol.outboundHandshakeData.Store(nodeB.host.id(), &handshakeData{
		received:  true,
		validated: true,
		stream:    stream,
	})

	announceMessage := &BlockAnnounceMessage{
		Number: big.NewInt(128 * 7),
		Digest: types.NewDigest(),
	}

	// Only one message will be sent.
	for i := 0; i < 5; i++ {
		nodeA.GossipMessage(announceMessage)
		time.Sleep(time.Millisecond * 10)
	}

	time.Sleep(time.Millisecond * 200)
	messages, _ := handler.messagesFrom(nodeA.host.id())
	require.Len(t, messages, 1)
}

func TestService_NodeRoles(t *testing.T) {
	t.Parallel()

	cfg := &Config{
		BasePath: t.TempDir(),
		Roles:    1,
		Port:     availablePort(t),
	}
	svc := createTestService(t, cfg)

	role := svc.NodeRoles()
	require.Equal(t, cfg.Roles, role)
}

func TestService_Health(t *testing.T) {
	t.Parallel()
	ctrl := gomock.NewController(t)

	config := &Config{
		BasePath:    t.TempDir(),
		Port:        availablePort(t),
		NoBootstrap: true,
		NoMDNS:      true,
	}

	syncer := NewMockSyncer(ctrl)

	s := createTestService(t, config)
	s.syncer = syncer

	syncer.EXPECT().IsSynced().Return(false)
	h := s.Health()
	require.Equal(t, true, h.IsSyncing)

	syncer.EXPECT().IsSynced().Return(true)
	h = s.Health()
	require.Equal(t, false, h.IsSyncing)
}

func TestPersistPeerStore(t *testing.T) {
	t.Parallel()

	nodes := createServiceHelper(t, 2)
	nodeA := nodes[0]
	nodeB := nodes[1]

	addrInfoB := nodeB.host.addrInfo()
	err := nodeA.host.connect(addrInfoB)
	if failedToDial(err) {
		time.Sleep(TestBackoffTimeout)
		err = nodeA.host.connect(addrInfoB)
	}
	require.NoError(t, err)

	require.NotEmpty(t, nodeA.host.h.Peerstore().PeerInfo(nodeB.host.id()).Addrs)

	// Stop a node and reinitialise a new node with same base path.
	err = nodeA.Stop()
	require.NoError(t, err)

	// Since nodeAA uses the persistent peerstore of nodeA, it should be have nodeB in it's peerstore.
	nodeAA := createTestService(t, nodeA.cfg)
	require.NotEmpty(t, nodeAA.host.h.Peerstore().PeerInfo(nodeB.host.id()).Addrs)
}

func TestHandleConn(t *testing.T) {
	t.Parallel()

	configA := &Config{
		BasePath:    t.TempDir(),
		Port:        availablePort(t),
		NoBootstrap: true,
		NoMDNS:      true,
	}

	nodeA := createTestService(t, configA)

	configB := &Config{
		BasePath:    t.TempDir(),
		Port:        availablePort(t),
		NoBootstrap: true,
		NoMDNS:      true,
	}

	nodeB := createTestService(t, configB)

	addrInfoB := nodeB.host.addrInfo()
	err := nodeA.host.connect(addrInfoB)
	if failedToDial(err) {
		time.Sleep(TestBackoffTimeout)
		err = nodeA.host.connect(addrInfoB)
	}
	require.NoError(t, err)
}

func TestSerivceIsMajorSyncMetrics(t *testing.T) {
	t.Parallel()

	ctrl := gomock.NewController(t)
	mocksyncer := NewMockSyncer(ctrl)

	node := &Service{
		syncer: mocksyncer,
	}

	mocksyncer.EXPECT().IsSynced().Return(false)
	m := node.CollectGauge()

	require.Equal(t, int64(1), m[gssmrIsMajorSyncMetric])

	mocksyncer.EXPECT().IsSynced().Return(true)
	m = node.CollectGauge()

	require.Equal(t, int64(0), m[gssmrIsMajorSyncMetric])
}<|MERGE_RESOLUTION|>--- conflicted
+++ resolved
@@ -16,6 +16,7 @@
 
 	"github.com/ChainSafe/gossamer/dot/types"
 	"github.com/ChainSafe/gossamer/lib/common"
+	"github.com/ChainSafe/gossamer/lib/utils"
 )
 
 var TestProtocolID = "/gossamer/test/0"
@@ -185,21 +186,6 @@
 	return srvc
 }
 
-<<<<<<< HEAD
-// func TestMain(m *testing.M) {
-// 	// Start all tests
-// 	code := m.Run()
-
-// 	// Cleanup test path.
-// 	err := os.RemoveAll(utils.TestDir)
-// 	if err != nil {
-// 		fmt.Printf("failed to remove path %s : %s\n", utils.TestDir, err)
-// 	}
-// 	os.Exit(code)
-// }
-
-=======
->>>>>>> a7581c9e
 // test network service starts
 func TestStartService(t *testing.T) {
 	t.Parallel()
@@ -259,7 +245,73 @@
 func Test_Broadcast_Duplicate_Messages_WithDisabled_MessageCache(t *testing.T) {
 	t.Parallel()
 
-<<<<<<< HEAD
+	configA := &Config{
+		BasePath:        t.TempDir(),
+		Port:            availablePort(t),
+		NoBootstrap:     true,
+		NoMDNS:          true,
+		MessageCacheTTL: 2 * time.Second,
+	}
+
+	nodeA := createTestService(t, configA)
+	nodeA.noGossip = true
+
+	configB := &Config{
+		BasePath:        t.TempDir(),
+		Port:            availablePort(t),
+		NoBootstrap:     true,
+		NoMDNS:          true,
+		MessageCacheTTL: 2 * time.Second,
+	}
+
+	nodeB := createTestService(t, configB)
+	nodeB.noGossip = true
+
+	handler := newTestStreamHandler(testBlockAnnounceHandshakeDecoder)
+	nodeB.host.registerStreamHandler(nodeB.host.protocolID+blockAnnounceID, handler.handleStream)
+
+	addrInfoB := nodeB.host.addrInfo()
+	err := nodeA.host.connect(addrInfoB)
+	// retry connect if "failed to dial" error
+	if failedToDial(err) {
+		time.Sleep(TestBackoffTimeout)
+		err = nodeA.host.connect(addrInfoB)
+	}
+	require.NoError(t, err)
+
+	stream, err := nodeA.host.h.NewStream(context.Background(), nodeB.host.id(), nodeB.host.protocolID+blockAnnounceID)
+	require.NoError(t, err)
+	require.NotNil(t, stream)
+
+	protocol := nodeA.notificationsProtocols[BlockAnnounceMsgType]
+	protocol.outboundHandshakeData.Store(nodeB.host.id(), &handshakeData{
+		received:  true,
+		validated: true,
+		stream:    stream,
+	})
+
+	announceMessage := &BlockAnnounceMessage{
+		Number: big.NewInt(128 * 7),
+		Digest: types.NewDigest(),
+	}
+
+	// disable message cache before sent the messages
+	nodeA.host.messageCache = nil
+
+	// All 5 message will be sent since cache is disabled.
+	for i := 0; i < 5; i++ {
+		nodeA.GossipMessage(announceMessage)
+		time.Sleep(time.Millisecond * 10)
+	}
+
+	time.Sleep(time.Millisecond * 200)
+	messages, _ := handler.messagesFrom(nodeA.host.id())
+	require.Len(t, messages, 5)
+}
+
+func Test_Broadcast_Duplicate_Messages_With_MessageCache(t *testing.T) {
+	t.Parallel()
+
 	basePathA := utils.NewTestBasePath(t, "nodeA")
 	configA := &Config{
 		BasePath:        basePathA,
@@ -267,90 +319,6 @@
 		NoBootstrap:     true,
 		NoMDNS:          true,
 		MessageCacheTTL: 2 * time.Second,
-=======
-	msgCacheTTL = 2 * time.Second
-
-	configA := &Config{
-		BasePath:    t.TempDir(),
-		Port:        availablePort(t),
-		NoBootstrap: true,
-		NoMDNS:      true,
->>>>>>> a7581c9e
-	}
-
-	nodeA := createTestService(t, configA)
-	nodeA.noGossip = true
-
-	configB := &Config{
-<<<<<<< HEAD
-		BasePath:        basePathB,
-		Port:            availablePort(t),
-		NoBootstrap:     true,
-		NoMDNS:          true,
-		MessageCacheTTL: 2 * time.Second,
-=======
-		BasePath:    t.TempDir(),
-		Port:        availablePort(t),
-		NoBootstrap: true,
-		NoMDNS:      true,
->>>>>>> a7581c9e
-	}
-
-	nodeB := createTestService(t, configB)
-	nodeB.noGossip = true
-
-	handler := newTestStreamHandler(testBlockAnnounceHandshakeDecoder)
-	nodeB.host.registerStreamHandler(nodeB.host.protocolID+blockAnnounceID, handler.handleStream)
-
-	addrInfoB := nodeB.host.addrInfo()
-	err := nodeA.host.connect(addrInfoB)
-	// retry connect if "failed to dial" error
-	if failedToDial(err) {
-		time.Sleep(TestBackoffTimeout)
-		err = nodeA.host.connect(addrInfoB)
-	}
-	require.NoError(t, err)
-
-	stream, err := nodeA.host.h.NewStream(context.Background(), nodeB.host.id(), nodeB.host.protocolID+blockAnnounceID)
-	require.NoError(t, err)
-	require.NotNil(t, stream)
-
-	protocol := nodeA.notificationsProtocols[BlockAnnounceMsgType]
-	protocol.outboundHandshakeData.Store(nodeB.host.id(), &handshakeData{
-		received:  true,
-		validated: true,
-		stream:    stream,
-	})
-
-	announceMessage := &BlockAnnounceMessage{
-		Number: big.NewInt(128 * 7),
-		Digest: types.NewDigest(),
-	}
-
-	// disable message cache before sent the messages
-	nodeA.host.messageCache = nil
-
-	// All 5 message will be sent since cache is disabled.
-	for i := 0; i < 5; i++ {
-		nodeA.GossipMessage(announceMessage)
-		time.Sleep(time.Millisecond * 10)
-	}
-
-	time.Sleep(time.Millisecond * 200)
-	messages, _ := handler.messagesFrom(nodeA.host.id())
-	require.Len(t, messages, 5)
-}
-
-func Test_Broadcast_Duplicate_Messages_With_MessageCache(t *testing.T) {
-	t.Parallel()
-
-	basePathA := utils.NewTestBasePath(t, "nodeA")
-	configA := &Config{
-		BasePath:        basePathA,
-		Port:            availablePort(t),
-		NoBootstrap:     true,
-		NoMDNS:          true,
-		MessageCacheTTL: 2 * time.Second,
 	}
 
 	nodeA := createTestService(t, configA)
