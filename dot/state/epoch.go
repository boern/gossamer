// Copyright 2021 ChainSafe Systems (ON)
// SPDX-License-Identifier: LGPL-3.0-only

package state

import (
	"encoding/binary"
	"errors"
	"fmt"
	"sync"
	"time"

	"github.com/ChainSafe/chaindb"
	"github.com/ChainSafe/gossamer/dot/types"
	"github.com/ChainSafe/gossamer/lib/blocktree"
	"github.com/ChainSafe/gossamer/lib/common"
	"github.com/ChainSafe/gossamer/pkg/scale"
)

var (
	ErrEpochNotInMemory   = errors.New("epoch not found in memory map")
	errHashNotInMemory    = errors.New("hash not found in memory map")
<<<<<<< HEAD
	errEpochNotInDatabase = errors.New("epoch data not found in the database")
	errConfigNotFound     = errors.New("config data not found")
	errHashNotPersisted   = errors.New("hash with next epoch not found in database")
=======
	errEpochDataNotFound  = errors.New("epoch data not found in the database")
	errHashNotPersisted   = errors.New("hash with next epoch not found in database")
	errNoPreRuntimeDigest = errors.New("header does not contain pre-runtime digest")
>>>>>>> 81cf2de7
)

var (
	epochPrefix         = "epoch"
	epochLengthKey      = []byte("epochlength")
	currentEpochKey     = []byte("current")
	firstSlotKey        = []byte("firstslot")
	slotDurationKey     = []byte("slotduration")
	epochDataPrefix     = []byte("epochinfo")
	configDataPrefix    = []byte("configinfo")
	latestConfigDataKey = []byte("lcfginfo")
	skipToKey           = []byte("skipto")
)

func epochDataKey(epoch uint64) []byte {
	buf := make([]byte, 8)
	binary.LittleEndian.PutUint64(buf, epoch)
	return append(epochDataPrefix, buf...)
}

func configDataKey(epoch uint64) []byte {
	buf := make([]byte, 8)
	binary.LittleEndian.PutUint64(buf, epoch)
	return append(configDataPrefix, buf...)
}

// EpochState tracks information related to each epoch
type EpochState struct {
	db          chaindb.Database
	baseState   *BaseState
	blockState  *BlockState
	epochLength uint64 // measured in slots
	skipToEpoch uint64

	nextEpochDataLock sync.RWMutex
	// nextEpochData follows the format map[epoch]map[block hash]next epoch data
	nextEpochData map[uint64]map[common.Hash]types.NextEpochData

	nextConfigDataLock sync.RWMutex
	// nextConfigData follows the format map[epoch]map[block hash]next config data
	nextConfigData map[uint64]map[common.Hash]types.NextConfigData
}

// NewEpochStateFromGenesis returns a new EpochState given information for the first epoch, fetched from the runtime
func NewEpochStateFromGenesis(db chaindb.Database, blockState *BlockState,
	genesisConfig *types.BabeConfiguration) (*EpochState, error) {
	baseState := NewBaseState(db)

	err := baseState.storeFirstSlot(1) // this may change once the first block is imported
	if err != nil {
		return nil, err
	}

	epochDB := chaindb.NewTable(db, epochPrefix)
	err = epochDB.Put(currentEpochKey, []byte{0, 0, 0, 0, 0, 0, 0, 0})
	if err != nil {
		return nil, err
	}

	if genesisConfig.EpochLength == 0 {
		return nil, errors.New("epoch length is 0")
	}

	s := &EpochState{
		baseState:      NewBaseState(db),
		blockState:     blockState,
		db:             epochDB,
		epochLength:    genesisConfig.EpochLength,
		nextEpochData:  make(map[uint64]map[common.Hash]types.NextEpochData),
		nextConfigData: make(map[uint64]map[common.Hash]types.NextConfigData),
	}

	auths, err := types.BABEAuthorityRawToAuthority(genesisConfig.GenesisAuthorities)
	if err != nil {
		return nil, err
	}

	err = s.SetEpochData(0, &types.EpochData{
		Authorities: auths,
		Randomness:  genesisConfig.Randomness,
	})
	if err != nil {
		return nil, err
	}

	err = s.SetConfigData(0, &types.ConfigData{
		C1:             genesisConfig.C1,
		C2:             genesisConfig.C2,
		SecondarySlots: genesisConfig.SecondarySlots,
	})
	if err != nil {
		return nil, err
	}

	if err = s.baseState.storeEpochLength(genesisConfig.EpochLength); err != nil {
		return nil, err
	}

	if err = s.baseState.storeSlotDuration(genesisConfig.SlotDuration); err != nil {
		return nil, err
	}

	if err := s.baseState.storeSkipToEpoch(0); err != nil {
		return nil, err
	}

	return s, nil
}

// NewEpochState returns a new EpochState
func NewEpochState(db chaindb.Database, blockState *BlockState) (*EpochState, error) {
	baseState := NewBaseState(db)

	epochLength, err := baseState.loadEpochLength()
	if err != nil {
		return nil, err
	}

	skipToEpoch, err := baseState.loadSkipToEpoch()
	if err != nil {
		return nil, err
	}

	return &EpochState{
		baseState:      baseState,
		blockState:     blockState,
		db:             chaindb.NewTable(db, epochPrefix),
		epochLength:    epochLength,
		skipToEpoch:    skipToEpoch,
		nextEpochData:  make(map[uint64]map[common.Hash]types.NextEpochData),
		nextConfigData: make(map[uint64]map[common.Hash]types.NextConfigData),
	}, nil
}

// GetEpochLength returns the length of an epoch in slots
func (s *EpochState) GetEpochLength() (uint64, error) {
	return s.baseState.loadEpochLength()
}

// GetSlotDuration returns the duration of a slot
func (s *EpochState) GetSlotDuration() (time.Duration, error) {
	d, err := s.baseState.loadSlotDuration()
	if err != nil {
		return 0, err
	}

	return time.ParseDuration(fmt.Sprintf("%dms", d))
}

// SetCurrentEpoch sets the current epoch
func (s *EpochState) SetCurrentEpoch(epoch uint64) error {
	buf := make([]byte, 8)
	binary.LittleEndian.PutUint64(buf, epoch)
	return s.db.Put(currentEpochKey, buf)
}

// GetCurrentEpoch returns the current epoch
func (s *EpochState) GetCurrentEpoch() (uint64, error) {
	b, err := s.db.Get(currentEpochKey)
	if err != nil {
		return 0, err
	}

	return binary.LittleEndian.Uint64(b), nil
}

// GetEpochForBlock checks the pre-runtime digest to determine what epoch the block was formed in.
func (s *EpochState) GetEpochForBlock(header *types.Header) (uint64, error) {
	if header == nil {
		return 0, errors.New("header is nil")
	}

	firstSlot, err := s.baseState.loadFirstSlot()
	if err != nil {
		return 0, err
	}

	for _, d := range header.Digest.Types {
		predigest, ok := d.Value().(types.PreRuntimeDigest)
		if !ok {
			continue
		}

		digest, err := types.DecodeBabePreDigest(predigest.Data)
		if err != nil {
			return 0, fmt.Errorf("failed to decode babe header: %w", err)
		}

		var slotNumber uint64
		switch d := digest.(type) {
		case types.BabePrimaryPreDigest:
			slotNumber = d.SlotNumber
		case types.BabeSecondaryVRFPreDigest:
			slotNumber = d.SlotNumber
		case types.BabeSecondaryPlainPreDigest:
			slotNumber = d.SlotNumber
		}

		if slotNumber < firstSlot {
			return 0, nil
		}

		return (slotNumber - firstSlot) / s.epochLength, nil
	}

	return 0, errNoPreRuntimeDigest
}

// SetEpochData sets the epoch data for a given epoch
func (s *EpochState) SetEpochData(epoch uint64, info *types.EpochData) error {
	raw := info.ToEpochDataRaw()

	enc, err := scale.Marshal(*raw)
	if err != nil {
		return err
	}

	return s.db.Put(epochDataKey(epoch), enc)
}

// GetEpochData returns the epoch data for a given epoch persisted in database
// otherwise will try to get the data from the in-memory map using the header
// if the header params is nil then it will search only in database
func (s *EpochState) GetEpochData(epoch uint64, header *types.Header) (*types.EpochData, error) {
	epochData, err := s.getEpochDataFromDatabase(epoch)
	if err != nil && !errors.Is(err, chaindb.ErrKeyNotFound) {
		return nil, fmt.Errorf("failed to retrieve epoch data from database: %w", err)
	}

<<<<<<< HEAD
	if epochData != nil {
		return epochData, nil
	}

	if header == nil {
		return nil, errEpochNotInDatabase
	}

	s.nextEpochDataLock.RLock()
	defer s.nextEpochDataLock.RUnlock()

	inMemoryEpochData, err := retrieveFromMemory(s.nextEpochData, s, epoch, header)
	if err != nil {
		return nil, fmt.Errorf("failed to get epoch data from memory: %w", err)
=======
	if err != nil && !errors.Is(err, chaindb.ErrKeyNotFound) {
		return nil, fmt.Errorf("failed to get epoch data from database: %w", err)
	}

	//  lookup in-memory only if header is given
	if header != nil && errors.Is(err, chaindb.ErrKeyNotFound) {
		epochData, err = s.getEpochDataFromMemory(epoch, header)
		if err != nil {
			return nil, fmt.Errorf("failed to get epoch data from memory: %w", err)
		}
	}

	if epochData == nil {
		return nil, fmt.Errorf("%w: for epoch %d and header with hash %s",
			errEpochDataNotFound, epoch, header.Hash())
>>>>>>> 81cf2de7
	}

	epochData, err = inMemoryEpochData.ToEpochData()
	if err != nil {
		return nil, fmt.Errorf("cannot transform into epoch data: %w", err)
	}

	return epochData, nil
}

// getEpochDataFromDatabase returns the epoch data for a given epoch persisted in database
func (s *EpochState) getEpochDataFromDatabase(epoch uint64) (*types.EpochData, error) {
	enc, err := s.db.Get(epochDataKey(epoch))
	if err != nil {
		return nil, err
	}

	raw := &types.EpochDataRaw{}
	err = scale.Unmarshal(enc, raw)
	if err != nil {
		return nil, err
	}

	return raw.ToEpochData()
}

// GetLatestEpochData returns the EpochData for the current epoch
func (s *EpochState) GetLatestEpochData() (*types.EpochData, error) {
	curr, err := s.GetCurrentEpoch()
	if err != nil {
		return nil, err
	}

	return s.GetEpochData(curr, nil)
}

// SetConfigData sets the BABE config data for a given epoch
func (s *EpochState) SetConfigData(epoch uint64, info *types.ConfigData) error {
	enc, err := scale.Marshal(*info)
	if err != nil {
		return err
	}

	// this assumes the most recently set config data is the highest on the chain
	if err = s.setLatestConfigData(epoch); err != nil {
		return err
	}

	return s.db.Put(configDataKey(epoch), enc)
}

func (s *EpochState) setLatestConfigData(epoch uint64) error {
	buf := make([]byte, 8)
	binary.LittleEndian.PutUint64(buf, epoch)
	return s.db.Put(latestConfigDataKey, buf)
}

// GetConfigData returns the newest config data for a given epoch persisted in database
// otherwise tries to get the data from the in-memory map using the header. If we don't
// find any config data for the current epoch we lookup in the previous epochs, as the spec says:
// - The supplied configuration data are intended to be used from the next epoch onwards.
// If the header params is nil then it will search only in the database.
func (s *EpochState) GetConfigData(epoch uint64, header *types.Header) (configData *types.ConfigData, err error) {
	for tryEpoch := int(epoch); tryEpoch >= 0; tryEpoch-- {
		configData, err = s.getConfigDataFromDatabase(uint64(tryEpoch))
		if err != nil && !errors.Is(err, chaindb.ErrKeyNotFound) {
			return nil, fmt.Errorf("failed to retrieve config epoch from database: %w", err)
		}

		if configData != nil {
			return configData, nil
		}

		// there is no config data for the `tryEpoch` on database and we don't have a
		// header to lookup in the memory map, so let's go retrieve the previous epoch
		if header == nil {
			continue
		}

		// we will check in the memory map and if we don't find the data
		// then we continue searching through the previous epoch
		s.nextConfigDataLock.RLock()
		inMemoryConfigData, err := retrieveFromMemory(s.nextConfigData, s, uint64(tryEpoch), header)
		s.nextConfigDataLock.RUnlock()

		if errors.Is(err, ErrEpochNotInMemory) {
			continue
		} else if err != nil {
			return nil, fmt.Errorf("failed to get config data from memory: %w", err)
		}

		return inMemoryConfigData.ToConfigData(), err
	}

	return nil, errConfigNotFound
}

// getConfigDataFromDatabase returns the BABE config data for a given epoch persisted in database
func (s *EpochState) getConfigDataFromDatabase(epoch uint64) (*types.ConfigData, error) {
	enc, err := s.db.Get(configDataKey(epoch))
	if err != nil {
		return nil, err
	}

	info := &types.ConfigData{}
	err = scale.Unmarshal(enc, info)
	if err != nil {
		return nil, err
	}

	return info, nil
}

func retrieveFromMemory[T types.NextEpochData | types.NextConfigData](nextEpochMap map[uint64]map[common.Hash]T,
	es *EpochState, epoch uint64, header *types.Header) (*T, error) {

	atEpoch, has := nextEpochMap[epoch]
	if !has {
		return nil, fmt.Errorf("%w: %d", ErrEpochNotInMemory, epoch)
	}

	headerHash := header.Hash()
	for hash, value := range atEpoch {
		isDescendant, err := es.blockState.IsDescendantOf(hash, headerHash)

		// sometimes while moving to the next epoch is possible the header
		// is not fully imported by the blocktree, in this case we will use
		// its parent header which migth be already imported.
		if errors.Is(err, blocktree.ErrEndNodeNotFound) {
			parentHeader, err := es.blockState.GetHeader(header.ParentHash)
			if err != nil {
				return nil, fmt.Errorf("cannot get parent header: %w", err)
			}

			return retrieveFromMemory(nextEpochMap, es, epoch, parentHeader)
		}

		if err != nil {
			return nil, fmt.Errorf("cannot verify the ancestry: %w", err)
		}

		if isDescendant {
			return &value, nil
		}
	}

	return nil, fmt.Errorf("%w: %s", errHashNotInMemory, headerHash)
}

// GetLatestConfigData returns the most recently set ConfigData
func (s *EpochState) GetLatestConfigData() (*types.ConfigData, error) {
	b, err := s.db.Get(latestConfigDataKey)
	if err != nil {
		return nil, err
	}

	epoch := binary.LittleEndian.Uint64(b)
	return s.GetConfigData(epoch, nil)
}

// GetStartSlotForEpoch returns the first slot in the given epoch.
// If 0 is passed as the epoch, it returns the start slot for the current epoch.
func (s *EpochState) GetStartSlotForEpoch(epoch uint64) (uint64, error) {
	firstSlot, err := s.baseState.loadFirstSlot()
	if err != nil {
		return 0, err
	}

	return s.epochLength*epoch + firstSlot, nil
}

// GetEpochFromTime returns the epoch for a given time
func (s *EpochState) GetEpochFromTime(t time.Time) (uint64, error) {
	slotDuration, err := s.GetSlotDuration()
	if err != nil {
		return 0, err
	}

	firstSlot, err := s.baseState.loadFirstSlot()
	if err != nil {
		return 0, err
	}

	slot := uint64(t.UnixNano()) / uint64(slotDuration.Nanoseconds())

	if slot < firstSlot {
		return 0, errors.New("given time is before network start")
	}

	return (slot - firstSlot) / s.epochLength, nil
}

// SetFirstSlot sets the first slot number of the network
func (s *EpochState) SetFirstSlot(slot uint64) error {
	// check if block 1 was finalised already; if it has, don't set first slot again
	header, err := s.blockState.GetHighestFinalisedHeader()
	if err != nil {
		return err
	}

	if header.Number >= 1 {
		return errors.New("first slot has already been set")
	}

	return s.baseState.storeFirstSlot(slot)
}

// SkipVerify returns whether verification for the given header should be skipped or not.
// Only used in the case of imported state.
func (s *EpochState) SkipVerify(header *types.Header) (bool, error) {
	epoch, err := s.GetEpochForBlock(header)
	if err != nil {
		return false, err
	}

	if epoch < s.skipToEpoch {
		return true, nil
	}

	return false, nil
}

// StoreBABENextEpochData stores the types.NextEpochData under epoch and hash keys
func (s *EpochState) StoreBABENextEpochData(epoch uint64, hash common.Hash, nextEpochData types.NextEpochData) {
	s.nextEpochDataLock.Lock()
	defer s.nextEpochDataLock.Unlock()

	_, has := s.nextEpochData[epoch]
	if !has {
		s.nextEpochData[epoch] = make(map[common.Hash]types.NextEpochData)
	}
	s.nextEpochData[epoch][hash] = nextEpochData
}

// StoreBABENextConfigData stores the types.NextConfigData under epoch and hash keys
func (s *EpochState) StoreBABENextConfigData(epoch uint64, hash common.Hash, nextConfigData types.NextConfigData) {
	s.nextConfigDataLock.Lock()
	defer s.nextConfigDataLock.Unlock()

	_, has := s.nextConfigData[epoch]
	if !has {
		s.nextConfigData[epoch] = make(map[common.Hash]types.NextConfigData)
	}
	s.nextConfigData[epoch][hash] = nextConfigData
}

// FinalizeBABENextEpochData stores the right types.NextEpochData by
// getting the set of hashes from the received epoch and for each hash
// check if the header is in the database then it's been finalized and
// thus we can also set the corresponding EpochData in the database
func (s *EpochState) FinalizeBABENextEpochData(finalizedHeader *types.Header) error {
	if finalizedHeader.Number == 0 {
		return nil
	}

	s.nextEpochDataLock.Lock()
	defer s.nextEpochDataLock.Unlock()

	var nextEpoch uint64 = 1
	if finalizedHeader.Number != 0 {
		finalizedBlockEpoch, err := s.GetEpochForBlock(finalizedHeader)
		if err != nil {
			return fmt.Errorf("cannot get epoch for block %d (%s): %w",
				finalizedHeader.Number, finalizedHeader.Hash(), err)
		}

		nextEpoch = finalizedBlockEpoch + 1
	}

	epochInDatabase, err := s.getEpochDataFromDatabase(nextEpoch)

	// if an error occurs and the error is chaindb.ErrKeyNotFound we ignore
	// since this error is what we will handle in the next lines
	if err != nil && !errors.Is(err, chaindb.ErrKeyNotFound) {
		return fmt.Errorf("cannot check if next epoch data is already defined for epoch %d: %w", nextEpoch, err)
	}

	// epoch data already defined we don't need to lookup in the map
	if epochInDatabase != nil {
		return nil
	}

	finalizedNextEpochData, err := findFinalizedHeaderForEpoch(s.nextEpochData, s, nextEpoch)
	if err != nil {
		return fmt.Errorf("cannot find next epoch data: %w", err)
	}

	ed, err := finalizedNextEpochData.ToEpochData()
	if err != nil {
		return fmt.Errorf("cannot transform epoch data: %w", err)
	}

	err = s.SetEpochData(nextEpoch, ed)
	if err != nil {
		return fmt.Errorf("cannot set epoch data: %w", err)
	}

	// remove previous epochs from the memory
	for e := range s.nextEpochData {
		if e <= nextEpoch {
			delete(s.nextEpochData, e)
		}
	}

	return nil
}

// FinalizeBABENextConfigData stores the right types.NextConfigData by
// getting the set of hashes from the received epoch and for each hash
// check if the header is in the database then it's been finalized and
// thus we can also set the corresponding NextConfigData in the database
func (s *EpochState) FinalizeBABENextConfigData(finalizedHeader *types.Header) error {
	if finalizedHeader.Number == 0 {
		return nil
	}

	s.nextConfigDataLock.Lock()
	defer s.nextConfigDataLock.Unlock()

	var nextEpoch uint64 = 1
	if finalizedHeader.Number != 0 {
		finalizedBlockEpoch, err := s.GetEpochForBlock(finalizedHeader)
		if err != nil {
			return fmt.Errorf("cannot get epoch for block %d (%s): %w",
				finalizedHeader.Number, finalizedHeader.Hash(), err)
		}

		nextEpoch = finalizedBlockEpoch + 1
	}

	configInDatabase, err := s.getConfigDataFromDatabase(nextEpoch)

	// if an error occurs and the error is chaindb.ErrKeyNotFound we ignore
	// since this error is what we will handle in the next lines
	if err != nil && !errors.Is(err, chaindb.ErrKeyNotFound) {
		return fmt.Errorf("cannot check if next epoch config is already defined for epoch %d: %w", nextEpoch, err)
	}

	// config data already defined we don't need to lookup in the map
	if configInDatabase != nil {
		return nil
	}

	// not every epoch will have `ConfigData`
	finalizedNextConfigData, err := findFinalizedHeaderForEpoch(s.nextConfigData, s, nextEpoch)
	if errors.Is(err, ErrEpochNotInMemory) {
		logger.Debugf("config data for epoch %d not found in memory", nextEpoch)
		return nil
	} else if err != nil {
		return fmt.Errorf("cannot find next config data: %w", err)
	}

	cd := finalizedNextConfigData.ToConfigData()
	err = s.SetConfigData(nextEpoch, cd)
	if err != nil {
		return fmt.Errorf("cannot set config data: %w", err)
	}

	// remove previous epochs from the memory
	for e := range s.nextConfigData {
		if e <= nextEpoch {
			delete(s.nextConfigData, e)
		}
	}

	return nil
}

// findFinalizedHeaderForEpoch given a specific epoch (the key) will go through the hashes looking
// for a database persisted hash (belonging to the finalized chain)
// which contains the right configuration or data to be persisted and safely used
func findFinalizedHeaderForEpoch[T types.NextConfigData | types.NextEpochData](
	nextEpochMap map[uint64]map[common.Hash]T, es *EpochState, epoch uint64) (next *T, err error) {
	hashes, has := nextEpochMap[epoch]
	if !has {
		return nil, ErrEpochNotInMemory
	}

	for hash, inMemory := range hashes {
		persisted, err := es.blockState.HasHeaderInDatabase(hash)
		if err != nil {
			return nil, fmt.Errorf("failed to check header exists in database: %w", err)
		}

		if !persisted {
			continue
		}

		return &inMemory, nil
	}

	return nil, errHashNotPersisted
}<|MERGE_RESOLUTION|>--- conflicted
+++ resolved
@@ -20,15 +20,10 @@
 var (
 	ErrEpochNotInMemory   = errors.New("epoch not found in memory map")
 	errHashNotInMemory    = errors.New("hash not found in memory map")
-<<<<<<< HEAD
 	errEpochNotInDatabase = errors.New("epoch data not found in the database")
 	errConfigNotFound     = errors.New("config data not found")
 	errHashNotPersisted   = errors.New("hash with next epoch not found in database")
-=======
-	errEpochDataNotFound  = errors.New("epoch data not found in the database")
-	errHashNotPersisted   = errors.New("hash with next epoch not found in database")
 	errNoPreRuntimeDigest = errors.New("header does not contain pre-runtime digest")
->>>>>>> 81cf2de7
 )
 
 var (
@@ -258,7 +253,6 @@
 		return nil, fmt.Errorf("failed to retrieve epoch data from database: %w", err)
 	}
 
-<<<<<<< HEAD
 	if epochData != nil {
 		return epochData, nil
 	}
@@ -273,23 +267,6 @@
 	inMemoryEpochData, err := retrieveFromMemory(s.nextEpochData, s, epoch, header)
 	if err != nil {
 		return nil, fmt.Errorf("failed to get epoch data from memory: %w", err)
-=======
-	if err != nil && !errors.Is(err, chaindb.ErrKeyNotFound) {
-		return nil, fmt.Errorf("failed to get epoch data from database: %w", err)
-	}
-
-	//  lookup in-memory only if header is given
-	if header != nil && errors.Is(err, chaindb.ErrKeyNotFound) {
-		epochData, err = s.getEpochDataFromMemory(epoch, header)
-		if err != nil {
-			return nil, fmt.Errorf("failed to get epoch data from memory: %w", err)
-		}
-	}
-
-	if epochData == nil {
-		return nil, fmt.Errorf("%w: for epoch %d and header with hash %s",
-			errEpochDataNotFound, epoch, header.Hash())
->>>>>>> 81cf2de7
 	}
 
 	epochData, err = inMemoryEpochData.ToEpochData()
