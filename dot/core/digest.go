--- conflicted
+++ resolved
@@ -100,10 +100,7 @@
 func (h *DigestHandler) Start() error {
 	go h.handleBlockImport(h.ctx)
 	go h.handleBlockFinalisation(h.ctx)
-<<<<<<< HEAD
 	return nil
-=======
->>>>>>> f23a3a3f
 }
 
 // Stop stops the DigestHandler
@@ -113,10 +110,7 @@
 	h.blockState.UnregisterFinalizedChannel(h.finalisedID)
 	close(h.imported)
 	close(h.finalised)
-<<<<<<< HEAD
 	return nil
-=======
->>>>>>> f23a3a3f
 }
 
 // NextGrandpaAuthorityChange returns the block number of the next upcoming grandpa authorities change.
@@ -153,11 +147,8 @@
 			return h.handleScheduledChange(d, header)
 		case types.GrandpaForcedChangeType:
 			return h.handleForcedChange(d, header)
-<<<<<<< HEAD
 		case types.GrandpaOnDisabledType:
 			return nil // do nothing, as this is not implemented in substrate
-=======
->>>>>>> f23a3a3f
 		case types.GrandpaPauseType:
 			return h.handlePause(d)
 		case types.GrandpaResumeType:
@@ -221,20 +212,12 @@
 
 func (h *DigestHandler) handleGrandpaChangesOnImport(num *big.Int) error {
 	resume := h.grandpaResume
-<<<<<<< HEAD
 	if resume != nil && num.Cmp(resume.atBlock) > -1 {
-=======
-	if resume != nil && num.Cmp(resume.atBlock) == 0 {
->>>>>>> f23a3a3f
 		h.grandpaResume = nil
 	}
 
 	fc := h.grandpaForcedChange
-<<<<<<< HEAD
 	if fc != nil && num.Cmp(fc.atBlock) > -1 {
-=======
-	if fc != nil && num.Cmp(fc.atBlock) == 0 {
->>>>>>> f23a3a3f
 		err := h.grandpaState.IncrementSetID()
 		if err != nil {
 			return err
@@ -254,20 +237,12 @@
 
 func (h *DigestHandler) handleGrandpaChangesOnFinalization(num *big.Int) error {
 	pause := h.grandpaPause
-<<<<<<< HEAD
 	if pause != nil && num.Cmp(pause.atBlock) > -1 {
-=======
-	if pause != nil && num.Cmp(pause.atBlock) == 0 {
->>>>>>> f23a3a3f
 		h.grandpaPause = nil
 	}
 
 	sc := h.grandpaScheduledChange
-<<<<<<< HEAD
 	if sc != nil && num.Cmp(sc.atBlock) > -1 {
-=======
-	if sc != nil && num.Cmp(sc.atBlock) == 0 {
->>>>>>> f23a3a3f
 		err := h.grandpaState.IncrementSetID()
 		if err != nil {
 			return err
@@ -296,7 +271,6 @@
 	if d.ConsensusEngineID != types.GrandpaEngineID {
 		return nil
 	}
-<<<<<<< HEAD
 
 	if h.grandpaScheduledChange != nil {
 		return nil
@@ -311,22 +285,6 @@
 
 	logger.Debug("handling GrandpaScheduledChange", "data", sc)
 
-=======
-
-	if h.grandpaScheduledChange != nil {
-		return nil
-	}
-
-	sc := &types.GrandpaScheduledChange{}
-	dec, err := scale.Decode(d.Data[1:], sc)
-	if err != nil {
-		return err
-	}
-	sc = dec.(*types.GrandpaScheduledChange)
-
-	logger.Debug("handling GrandpaScheduledChange", "data", sc)
-
->>>>>>> f23a3a3f
 	c, err := newGrandpaChange(sc.Auths, sc.Delay, curr.Number)
 	if err != nil {
 		return err
@@ -339,16 +297,11 @@
 		return err
 	}
 
-<<<<<<< HEAD
 	logger.Debug("setting GrandpaScheduledChange", "at block", big.NewInt(0).Add(header.Number, big.NewInt(int64(sc.Delay))))
-
 	return h.grandpaState.SetNextChange(
 		types.NewGrandpaVotersFromAuthorities(auths),
 		big.NewInt(0).Add(header.Number, big.NewInt(int64(sc.Delay))),
 	)
-=======
-	return h.grandpaState.SetNextChange(types.NewGrandpaVotersFromAuthorities(auths), big.NewInt(0).Add(header.Number, big.NewInt(int64(sc.Delay))))
->>>>>>> f23a3a3f
 }
 
 func (h *DigestHandler) handleForcedChange(d *types.ConsensusDigest, header *types.Header) error {
@@ -385,11 +338,7 @@
 		return err
 	}
 
-<<<<<<< HEAD
 	logger.Debug("setting GrandpaForcedChange", "at block", big.NewInt(0).Add(header.Number, big.NewInt(int64(fc.Delay))))
-
-=======
->>>>>>> f23a3a3f
 	return h.grandpaState.SetNextChange(
 		types.NewGrandpaVotersFromAuthorities(auths),
 		big.NewInt(0).Add(header.Number, big.NewInt(int64(fc.Delay))),
