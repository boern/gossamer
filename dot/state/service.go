// Copyright 2019 ChainSafe Systems (ON) Corp.
// This file is part of gossamer.
//
// The gossamer library is free software: you can redistribute it and/or modify
// it under the terms of the GNU Lesser General Public License as published by
// the Free Software Foundation, either version 3 of the License, or
// (at your option) any later version.
//
// The gossamer library is distributed in the hope that it will be useful,
// but WITHOUT ANY WARRANTY; without even the implied warranty of
// MERCHANTABILITY or FITNESS FOR A PARTICULAR PURPOSE. See the
// GNU Lesser General Public License for more details.
//
// You should have received a copy of the GNU Lesser General Public License
// along with the gossamer library. If not, see <http://www.gnu.org/licenses/>.

package state

import (
	"bytes"
	"fmt"
	"math/big"
	"os"
	"path/filepath"

	"github.com/ChainSafe/gossamer/dot/types"
	"github.com/ChainSafe/gossamer/lib/blocktree"
	"github.com/ChainSafe/gossamer/lib/trie"

	"github.com/ChainSafe/chaindb"
	log "github.com/ChainSafe/log15"
)

var logger = log.New("pkg", "state")

// Service is the struct that holds storage, block and network states
type Service struct {
	dbPath      string
	logLvl      log.Lvl
	db          chaindb.Database
	isMemDB     bool // set to true if using an in-memory database; only used for testing.
	Storage     *StorageState
	Block       *BlockState
	Transaction *TransactionState
	Epoch       *EpochState
	Grandpa     *GrandpaState
	closeCh     chan interface{}

	// Below are for testing only.
	BabeThresholdNumerator   uint64
	BabeThresholdDenominator uint64
}

// NewService create a new instance of Service
func NewService(path string, lvl log.Lvl) *Service {
	handler := log.StreamHandler(os.Stdout, log.TerminalFormat())
	handler = log.CallerFileHandler(handler)
	logger.SetHandler(log.LvlFilterHandler(lvl, handler))

	return &Service{
		dbPath:  path,
		logLvl:  lvl,
		db:      nil,
		isMemDB: false,
		Storage: nil,
		Block:   nil,
		closeCh: make(chan interface{}),
	}
}

// UseMemDB tells the service to use an in-memory key-value store instead of a persistent database.
// This should be called after NewService, and before Initialise.
// This should only be used for testing.
func (s *Service) UseMemDB() {
	s.isMemDB = true
}

// DB returns the Service's database
func (s *Service) DB() chaindb.Database {
	return s.db
}

<<<<<<< HEAD
// Start initializes the Storage database and the Block database.
=======
// Initialise initialises the genesis state of the DB using the given storage trie. The trie should be loaded with the genesis storage state.
// This only needs to be called during genesis initialisation of the node; it doesn't need to be called during normal startup.
func (s *Service) Initialise(gen *genesis.Genesis, header *types.Header, t *trie.Trie) error {
	var db chaindb.Database
	cfg := &chaindb.Config{}

	// check database type
	if s.isMemDB {
		cfg.InMemory = true
	}

	// get data directory from service
	basepath, err := filepath.Abs(s.dbPath)
	if err != nil {
		return fmt.Errorf("failed to read basepath: %s", err)
	}

	cfg.DataDir = basepath

	// initialise database using data directory
	db, err = chaindb.NewBadgerDB(cfg)
	if err != nil {
		return fmt.Errorf("failed to create database: %s", err)
	}

	if err = db.ClearAll(); err != nil {
		return fmt.Errorf("failed to clear database: %s", err)
	}

	if err = t.Store(chaindb.NewTable(db, storagePrefix)); err != nil {
		return fmt.Errorf("failed to write genesis trie to database: %w", err)
	}

	babeCfg, err := s.loadBabeConfigurationFromRuntime(t, gen)
	if err != nil {
		return err
	}

	// write initial genesis values to database
	if err = s.storeInitialValues(db, gen.GenesisData(), header, t); err != nil {
		return fmt.Errorf("failed to write genesis values to database: %s", err)
	}

	// create and store blockree from genesis block
	bt := blocktree.NewBlockTreeFromRoot(header, db)
	err = bt.Store()
	if err != nil {
		return fmt.Errorf("failed to write blocktree to database: %s", err)
	}

	// create block state from genesis block
	blockState, err := NewBlockStateFromGenesis(db, header)
	if err != nil {
		return fmt.Errorf("failed to create block state from genesis: %s", err)
	}

	// create storage state from genesis trie
	storageState, err := NewStorageState(db, blockState, t)
	if err != nil {
		return fmt.Errorf("failed to create storage state from trie: %s", err)
	}

	epochState, err := NewEpochStateFromGenesis(db, babeCfg)
	if err != nil {
		return fmt.Errorf("failed to create epoch state: %s", err)
	}

	// check database type
	if s.isMemDB {
		// append memory database to state service
		s.db = db

		// append storage state and block state to state service
		s.Storage = storageState
		s.Block = blockState
		s.Epoch = epochState
	} else if err = db.Close(); err != nil {
		return fmt.Errorf("failed to close database: %s", err)
	}

	logger.Info("state", "genesis hash", blockState.genesisHash)
	return nil
}

func (s *Service) loadBabeConfigurationFromRuntime(t *trie.Trie, gen *genesis.Genesis) (*types.BabeConfiguration, error) {
	// load genesis state into database
	genTrie, err := rtstorage.NewTrieState(t)
	if err != nil {
		return nil, fmt.Errorf("failed to instantiate TrieState: %w", err)
	}

	// create genesis runtime
	rtCfg := &wasmer.Config{}
	rtCfg.Storage = genTrie
	rtCfg.LogLvl = s.logLvl

	r, err := wasmer.NewRuntimeFromGenesis(gen, rtCfg)
	if err != nil {
		return nil, fmt.Errorf("failed to create genesis runtime: %w", err)
	}

	// load and store initial BABE epoch configuration
	babeCfg, err := r.BabeConfiguration()
	if err != nil {
		return nil, fmt.Errorf("failed to fetch genesis babe configuration: %w", err)
	}

	r.Stop()

	if s.BabeThresholdDenominator != 0 {
		babeCfg.C1 = s.BabeThresholdNumerator
		babeCfg.C2 = s.BabeThresholdDenominator
	}

	return babeCfg, nil
}

// storeInitialValues writes initial genesis values to the state database
func (s *Service) storeInitialValues(db chaindb.Database, data *genesis.Data, header *types.Header, t *trie.Trie) error {
	// write genesis trie to database
	if err := StoreTrie(chaindb.NewTable(db, storagePrefix), t); err != nil {
		return fmt.Errorf("failed to write trie to database: %s", err)
	}

	// write storage hash to database
	if err := StoreLatestStorageHash(db, t.MustHash()); err != nil {
		return fmt.Errorf("failed to write storage hash to database: %s", err)
	}

	// write best block hash to state database
	if err := StoreBestBlockHash(db, header.Hash()); err != nil {
		return fmt.Errorf("failed to write best block hash to database: %s", err)
	}

	// write genesis data to state database
	if err := StoreGenesisData(db, data); err != nil {
		return fmt.Errorf("failed to write genesis data to database: %s", err)
	}

	return nil
}

// Start initialises the Storage database and the Block database.
>>>>>>> d6152f4f
func (s *Service) Start() error {
	if !s.isMemDB && (s.Storage != nil || s.Block != nil || s.Epoch != nil || s.Grandpa != nil) {
		return nil
	}

	db := s.db
	if !s.isMemDB {
		basepath, err := filepath.Abs(s.dbPath)
		if err != nil {
			return err
		}

		cfg := &chaindb.Config{
			DataDir: basepath,
		}

		// initialise database
		db, err = chaindb.NewBadgerDB(cfg)
		if err != nil {
			return err
		}

		s.db = db
	}

	// retrieve latest header
	bestHash, err := LoadBestBlockHash(db)
	if err != nil {
		return fmt.Errorf("failed to get best block hash: %w", err)
	}

	logger.Trace("start", "best block hash", bestHash)

	// load blocktree
	bt := blocktree.NewEmptyBlockTree(db)
	if err = bt.Load(); err != nil {
		return fmt.Errorf("failed to load blocktree: %w", err)
	}

	// create block state
	s.Block, err = NewBlockState(db, bt)
	if err != nil {
		return fmt.Errorf("failed to create block state: %w", err)
	}

	// if blocktree head isn't "best hash", then the node shutdown abnormally.
	// restore state from last finalised hash.
	btHead := bt.DeepestBlockHash()
	if !bytes.Equal(btHead[:], bestHash[:]) {
		logger.Info("detected abnormal node shutdown, restoring from last finalised block")

		lastFinalised, err := s.Block.GetFinalizedHeader(0, 0) //nolint
		if err != nil {
			return fmt.Errorf("failed to get latest finalised block: %w", err)
		}

		s.Block.bt = blocktree.NewBlockTreeFromRoot(lastFinalised, db)
	}

	// create storage state
	s.Storage, err = NewStorageState(db, s.Block, trie.NewEmptyTrie())
	if err != nil {
		return fmt.Errorf("failed to create storage state: %w", err)
	}

	stateRoot, err := LoadLatestStorageHash(s.db)
	if err != nil {
		return fmt.Errorf("cannot load latest storage root: %w", err)
	}

	logger.Debug("start", "latest state root", stateRoot)

	// load current storage state
	_, err = s.Storage.LoadFromDB(stateRoot)
	if err != nil {
		return fmt.Errorf("failed to load storage trie from database: %w", err)
	}

	// create transaction queue
	s.Transaction = NewTransactionState()

	// create epoch state
	s.Epoch, err = NewEpochState(db)
	if err != nil {
		return fmt.Errorf("failed to create epoch state: %w", err)
	}

	s.Grandpa, err = NewGrandpaState(db)
	if err != nil {
		return fmt.Errorf("failed to create grandpa state: %w", err)
	}

	num, _ := s.Block.BestBlockNumber()
	logger.Info("created state service", "head", s.Block.BestBlockHash(), "highest number", num)
	// Start background goroutine to GC pruned keys.
	go s.Storage.pruneStorage(s.closeCh)
	return nil
}

// Rewind rewinds the chain to the given block number.
// If the given number of blocks is greater than the chain height, it will rewind to genesis.
func (s *Service) Rewind(toBlock int64) error {
	num, _ := s.Block.BestBlockNumber()
	if toBlock > num.Int64() {
		return fmt.Errorf("cannot rewind, given height is higher than our current height")
	}

	logger.Info("rewinding state...", "current height", num, "desired height", toBlock)

	root, err := s.Block.GetBlockByNumber(big.NewInt(toBlock))
	if err != nil {
		return err
	}

	s.Block.bt = blocktree.NewBlockTreeFromRoot(root.Header, s.db)
	newHead := s.Block.BestBlockHash()

	header, _ := s.Block.BestBlockHeader()
	logger.Info("rewinding state...", "new height", header.Number, "best block hash", newHead)

	epoch, err := s.Epoch.GetEpochForBlock(header)
	if err != nil {
		return err
	}

	err = s.Epoch.SetCurrentEpoch(epoch)
	if err != nil {
		return err
	}

	err = s.Block.SetFinalizedHash(header.Hash(), 0, 0)
	if err != nil {
		return err
	}

	return StoreBestBlockHash(s.db, newHead)
}

// Stop closes each state database
func (s *Service) Stop() error {
	head, err := s.Block.BestBlockStateRoot()
	if err != nil {
		return err
	}

	s.Storage.lock.RLock()
	t := s.Storage.tries[head]
	s.Storage.lock.RUnlock()

	if t == nil {
		return errTrieDoesNotExist(head)
	}

	if err = StoreLatestStorageHash(s.db, head); err != nil {
		return err
	}

	logger.Debug("storing latest storage trie", "root", head)

	if err = StoreTrie(s.Storage.db, t); err != nil {
		return err
	}

	if err = s.Block.bt.Store(); err != nil {
		return err
	}

	hash := s.Block.BestBlockHash()
	if err = StoreBestBlockHash(s.db, hash); err != nil {
		return err
	}

	thash, err := t.Hash()
	if err != nil {
		return err
	}
	close(s.closeCh)

	logger.Debug("stop", "best block hash", hash, "latest state root", thash)

	if err = s.db.Flush(); err != nil {
		return err
	}

	return s.db.Close()
}

// Import imports the given state corresponding to the given header and sets the head of the chain
// to it. Additionally, it uses the first slot to correctly set the epoch number of the block.
func (s *Service) Import(header *types.Header, t *trie.Trie, firstSlot uint64) error {
	cfg := &chaindb.Config{
		DataDir: s.dbPath,
	}

	if s.isMemDB {
		cfg.InMemory = true
	} else {
		var err error

		// initialise database using data directory
		s.db, err = chaindb.NewBadgerDB(cfg)
		if err != nil {
			return fmt.Errorf("failed to create database: %s", err)
		}
	}

	block := &BlockState{
		db: chaindb.NewTable(s.db, blockPrefix),
	}

	storage := &StorageState{
		db: chaindb.NewTable(s.db, storagePrefix),
	}

	epoch, err := NewEpochState(s.db)
	if err != nil {
		return err
	}

	logger.Info("storing first slot...", "slot", firstSlot)
	if err = storeFirstSlot(s.db, firstSlot); err != nil {
		return err
	}

	epoch.firstSlot = firstSlot
	blockEpoch, err := epoch.GetEpochForBlock(header)
	if err != nil {
		return err
	}

	skipTo := blockEpoch + 1

	if err := storeSkipToEpoch(s.db, skipTo); err != nil {
		return err
	}
	logger.Debug("skip BABE verification up to epoch", "epoch", skipTo)

	if err := epoch.SetCurrentEpoch(blockEpoch); err != nil {
		return err
	}

	root := t.MustHash()
	if root != header.StateRoot {
		return fmt.Errorf("trie state root does not equal header state root")
	}

	if err := StoreLatestStorageHash(s.db, root); err != nil {
		return err
	}

	logger.Info("importing storage trie...", "basepath", s.dbPath, "root", root)

	if err := StoreTrie(storage.db, t); err != nil {
		return err
	}

	bt := blocktree.NewBlockTreeFromRoot(header, s.db)
	if err := bt.Store(); err != nil {
		return err
	}

	if err := StoreBestBlockHash(s.db, header.Hash()); err != nil {
		return err
	}

	if err := block.SetHeader(header); err != nil {
		return err
	}

	logger.Debug("Import", "best block hash", header.Hash(), "latest state root", root)
	if err := s.db.Flush(); err != nil {
		return err
	}

	logger.Info("finished state import")
	if s.isMemDB {
		return nil
	}

	return s.db.Close()
}<|MERGE_RESOLUTION|>--- conflicted
+++ resolved
@@ -80,153 +80,7 @@
 	return s.db
 }
 
-<<<<<<< HEAD
-// Start initializes the Storage database and the Block database.
-=======
-// Initialise initialises the genesis state of the DB using the given storage trie. The trie should be loaded with the genesis storage state.
-// This only needs to be called during genesis initialisation of the node; it doesn't need to be called during normal startup.
-func (s *Service) Initialise(gen *genesis.Genesis, header *types.Header, t *trie.Trie) error {
-	var db chaindb.Database
-	cfg := &chaindb.Config{}
-
-	// check database type
-	if s.isMemDB {
-		cfg.InMemory = true
-	}
-
-	// get data directory from service
-	basepath, err := filepath.Abs(s.dbPath)
-	if err != nil {
-		return fmt.Errorf("failed to read basepath: %s", err)
-	}
-
-	cfg.DataDir = basepath
-
-	// initialise database using data directory
-	db, err = chaindb.NewBadgerDB(cfg)
-	if err != nil {
-		return fmt.Errorf("failed to create database: %s", err)
-	}
-
-	if err = db.ClearAll(); err != nil {
-		return fmt.Errorf("failed to clear database: %s", err)
-	}
-
-	if err = t.Store(chaindb.NewTable(db, storagePrefix)); err != nil {
-		return fmt.Errorf("failed to write genesis trie to database: %w", err)
-	}
-
-	babeCfg, err := s.loadBabeConfigurationFromRuntime(t, gen)
-	if err != nil {
-		return err
-	}
-
-	// write initial genesis values to database
-	if err = s.storeInitialValues(db, gen.GenesisData(), header, t); err != nil {
-		return fmt.Errorf("failed to write genesis values to database: %s", err)
-	}
-
-	// create and store blockree from genesis block
-	bt := blocktree.NewBlockTreeFromRoot(header, db)
-	err = bt.Store()
-	if err != nil {
-		return fmt.Errorf("failed to write blocktree to database: %s", err)
-	}
-
-	// create block state from genesis block
-	blockState, err := NewBlockStateFromGenesis(db, header)
-	if err != nil {
-		return fmt.Errorf("failed to create block state from genesis: %s", err)
-	}
-
-	// create storage state from genesis trie
-	storageState, err := NewStorageState(db, blockState, t)
-	if err != nil {
-		return fmt.Errorf("failed to create storage state from trie: %s", err)
-	}
-
-	epochState, err := NewEpochStateFromGenesis(db, babeCfg)
-	if err != nil {
-		return fmt.Errorf("failed to create epoch state: %s", err)
-	}
-
-	// check database type
-	if s.isMemDB {
-		// append memory database to state service
-		s.db = db
-
-		// append storage state and block state to state service
-		s.Storage = storageState
-		s.Block = blockState
-		s.Epoch = epochState
-	} else if err = db.Close(); err != nil {
-		return fmt.Errorf("failed to close database: %s", err)
-	}
-
-	logger.Info("state", "genesis hash", blockState.genesisHash)
-	return nil
-}
-
-func (s *Service) loadBabeConfigurationFromRuntime(t *trie.Trie, gen *genesis.Genesis) (*types.BabeConfiguration, error) {
-	// load genesis state into database
-	genTrie, err := rtstorage.NewTrieState(t)
-	if err != nil {
-		return nil, fmt.Errorf("failed to instantiate TrieState: %w", err)
-	}
-
-	// create genesis runtime
-	rtCfg := &wasmer.Config{}
-	rtCfg.Storage = genTrie
-	rtCfg.LogLvl = s.logLvl
-
-	r, err := wasmer.NewRuntimeFromGenesis(gen, rtCfg)
-	if err != nil {
-		return nil, fmt.Errorf("failed to create genesis runtime: %w", err)
-	}
-
-	// load and store initial BABE epoch configuration
-	babeCfg, err := r.BabeConfiguration()
-	if err != nil {
-		return nil, fmt.Errorf("failed to fetch genesis babe configuration: %w", err)
-	}
-
-	r.Stop()
-
-	if s.BabeThresholdDenominator != 0 {
-		babeCfg.C1 = s.BabeThresholdNumerator
-		babeCfg.C2 = s.BabeThresholdDenominator
-	}
-
-	return babeCfg, nil
-}
-
-// storeInitialValues writes initial genesis values to the state database
-func (s *Service) storeInitialValues(db chaindb.Database, data *genesis.Data, header *types.Header, t *trie.Trie) error {
-	// write genesis trie to database
-	if err := StoreTrie(chaindb.NewTable(db, storagePrefix), t); err != nil {
-		return fmt.Errorf("failed to write trie to database: %s", err)
-	}
-
-	// write storage hash to database
-	if err := StoreLatestStorageHash(db, t.MustHash()); err != nil {
-		return fmt.Errorf("failed to write storage hash to database: %s", err)
-	}
-
-	// write best block hash to state database
-	if err := StoreBestBlockHash(db, header.Hash()); err != nil {
-		return fmt.Errorf("failed to write best block hash to database: %s", err)
-	}
-
-	// write genesis data to state database
-	if err := StoreGenesisData(db, data); err != nil {
-		return fmt.Errorf("failed to write genesis data to database: %s", err)
-	}
-
-	return nil
-}
-
 // Start initialises the Storage database and the Block database.
->>>>>>> d6152f4f
 func (s *Service) Start() error {
 	if !s.isMemDB && (s.Storage != nil || s.Block != nil || s.Epoch != nil || s.Grandpa != nil) {
 		return nil
