// Copyright 2021 ChainSafe Systems (ON)
// SPDX-License-Identifier: LGPL-3.0-only

package grandpa

import (
	"bytes"
	"errors"
	"fmt"
	"math/big"

	"github.com/ChainSafe/gossamer/dot/network"
	"github.com/ChainSafe/gossamer/dot/telemetry"
	"github.com/ChainSafe/gossamer/dot/types"
	"github.com/ChainSafe/gossamer/lib/blocktree"
	"github.com/ChainSafe/gossamer/lib/common"
	"github.com/ChainSafe/gossamer/lib/crypto/ed25519"
	"github.com/ChainSafe/gossamer/pkg/scale"

	"github.com/libp2p/go-libp2p-core/peer"
)

// MessageHandler handles GRANDPA consensus messages
type MessageHandler struct {
	grandpa    *Service
	blockState BlockState
	catchUp    *catchUp
	responseCh chan<- *catchUpResponse
}

// NewMessageHandler returns a new MessageHandler
func NewMessageHandler(grandpa *Service, blockState BlockState) *MessageHandler {
	responseCh := make(chan *catchUpResponse, 128)

	return &MessageHandler{
		grandpa:    grandpa,
		blockState: blockState,
		catchUp:    newCatchUp(grandpa.authority, grandpa, grandpa.network, responseCh),
		responseCh: responseCh,
	}
}

// HandleMessage handles a GRANDPA consensus message
// if it is a CommitMessage, it updates the BlockState
// if it is a VoteMessage, it sends it to the GRANDPA service
func (h *MessageHandler) handleMessage(from peer.ID, m GrandpaMessage) (network.NotificationsMessage, error) {
	logger.Tracef("handling grandpa message: %v", m)

	switch msg := m.(type) {
	case *VoteMessage:
		// send vote message to grandpa service
		h.grandpa.in <- &networkVoteMessage{
			from: from,
			msg:  msg,
		}

<<<<<<< HEAD
		return nil, h.handleNeighbourMessage(from, nm)
	case catchUpRequestType:
		if r, ok := m.(*catchUpRequest); ok {
			return h.handleCatchUpRequest(r)
		}
	case catchUpResponseType:
		if r, ok := m.(*catchUpResponse); ok {
			h.handleCatchUpResponse(r)
			return nil, nil
		}
=======
		return nil, nil
	case *CommitMessage:
		return nil, h.handleCommitMessage(msg)
	case *NeighbourMessage:
		return nil, h.handleNeighbourMessage(msg)
	case *CatchUpRequest:
		return h.handleCatchUpRequest(msg)
	case *CatchUpResponse:
		return nil, h.handleCatchUpResponse(msg)
>>>>>>> 2f9f80c5
	default:
		return nil, ErrInvalidMessageType
	}
}

func (h *MessageHandler) handleNeighbourMessage(msg *NeighbourMessage) error {
	currFinalized, err := h.blockState.GetFinalisedHeader(0, 0)
	if err != nil {
		return err
	}

	// ignore neighbour messages where our best finalised number is greater than theirs
	if uint32(currFinalized.Number.Int64()) >= msg.Number {
		return nil
	}

	// TODO; determine if there is some reason we don't receive justifications in responses near the head (usually),
	// and remove the following code if it's fixed. (#1815)
	head, err := h.blockState.BestBlockNumber()
	if err != nil {
		return err
	}

	// ignore neighbour messages that are above our head
	if int64(msg.Number) > head.Int64() {
		return nil
	}

<<<<<<< HEAD
	logger.Debug("got neighbour message", "number", msg.Number, "set id", msg.SetID, "round", msg.Round)
	h.catchUp.addNeighbourMessage(from, msg)
	h.grandpa.network.SendJustificationRequest(from, msg.Number)

	// if the peer reports a higher set ID, or the same set ID but a higher round,
	// we have fallen behind and need to initiate catch-up.
	if msg.SetID == h.grandpa.state.setID && msg.Round >= h.grandpa.state.round+2 {
		err = h.catchUp.doCatchUp(from, msg.SetID, msg.Round)
		if err != nil {
			logger.Debug("failed to do catch up", "error", err)
		}
	}

=======
	logger.Debugf("got neighbour message with number %d, set id %d and round %d", msg.Number, msg.SetID, msg.Round)
	// TODO: should we send a justification request here? potentially re-connect this to sync package? (#1815)
>>>>>>> 2f9f80c5
	return nil
}

func (h *MessageHandler) handleCommitMessage(msg *CommitMessage) error {
	logger.Debugf("received commit message, msg: %+v", msg)

	containsPrecommitsSignedBy := make([]string, len(msg.AuthData))
	for i, authData := range msg.AuthData {
		containsPrecommitsSignedBy[i] = authData.AuthorityID.String()
	}

	err := telemetry.GetInstance().SendMessage(
		telemetry.NewAfgReceivedCommitTM(
			msg.Vote.Hash,
			fmt.Sprint(msg.Vote.Number),
			containsPrecommitsSignedBy,
		),
	)
	if err != nil {
		logger.Debugf("problem sending afg.received_commit telemetry message: %s", err)
	}

	if has, _ := h.blockState.HasFinalisedBlock(msg.Round, h.grandpa.state.setID); has {
		return nil
	}

	// check justification here
	if err := h.verifyCommitMessageJustification(msg); err != nil {
		if errors.Is(err, blocktree.ErrStartNodeNotFound) {
			// we haven't synced the committed block yet, add this to the tracker for later processing
			h.grandpa.tracker.addCommit(msg)
		}
		return err
	}

	// set finalised head for round in db
	if err := h.blockState.SetFinalisedHash(msg.Vote.Hash, msg.Round, h.grandpa.state.setID); err != nil {
		return err
	}

	pcs, err := compactToJustification(msg.Precommits, msg.AuthData)
	if err != nil {
		return err
	}

	if err = h.grandpa.grandpaState.SetPrecommits(msg.Round, msg.SetID, pcs); err != nil {
		return err
	}

	// TODO: re-add catch-up logic (#1531)
	return nil
}

func (h *MessageHandler) handleCatchUpRequest(msg *CatchUpRequest) (*ConsensusMessage, error) {
	if !h.grandpa.authority {
		return nil, nil
	}

	logger.Debugf("received catch up request for round %d and set id %d",
		msg.Round, msg.SetID)

	if msg.SetID != h.grandpa.state.setID {
		return nil, ErrSetIDMismatch
	}

	if msg.Round >= h.grandpa.state.round {
		return nil, ErrInvalidCatchUpRound
	}

	resp, err := h.grandpa.newCatchUpResponse(msg.Round, msg.SetID)
	if err != nil {
		return nil, err
	}

	logger.Debugf(
		"sending catch up response with hash %s for round %d and set id %d",
		resp.Hash, msg.Round, msg.SetID)
	return resp.ToConsensusMessage()
}

<<<<<<< HEAD
func (h *MessageHandler) handleCatchUpResponse(msg *catchUpResponse) {
=======
func (h *MessageHandler) handleCatchUpResponse(msg *CatchUpResponse) error {
>>>>>>> 2f9f80c5
	if !h.grandpa.authority {
		return
	}

<<<<<<< HEAD
	logger.Debug("received catch up response", "round", msg.Round, "setID", msg.SetID, "hash", msg.Hash)
	h.responseCh <- msg
=======
	logger.Debugf(
		"received catch up response with hash %s for round %d and set id %d",
		msg.Hash, msg.Round, msg.SetID)

	// TODO: re-add catch-up logic (#1531)
	if true {
		return nil
	}

	// if we aren't currently expecting a catch up response, return
	if !h.grandpa.paused.Load().(bool) {
		logger.Debug("not currently paused, ignoring catch up response")
		return nil
	}

	if msg.SetID != h.grandpa.state.setID {
		return ErrSetIDMismatch
	}

	if msg.Round != h.grandpa.state.round-1 {
		return ErrInvalidCatchUpResponseRound
	}

	prevote, err := h.verifyPreVoteJustification(msg)
	if err != nil {
		return err
	}

	if err = h.verifyPreCommitJustification(msg); err != nil {
		return err
	}

	if msg.Hash.IsEmpty() || msg.Number == 0 {
		return ErrGHOSTlessCatchUp
	}

	if err = h.verifyCatchUpResponseCompletability(prevote, msg.Hash); err != nil {
		return err
	}

	// set prevotes and precommits in db
	if err = h.grandpa.grandpaState.SetPrevotes(msg.Round, msg.SetID, msg.PreVoteJustification); err != nil {
		return err
	}

	if err = h.grandpa.grandpaState.SetPrecommits(msg.Round, msg.SetID, msg.PreCommitJustification); err != nil {
		return err
	}

	// update state and signal to grandpa we are ready to initiate
	head, err := h.grandpa.blockState.GetHeader(msg.Hash)
	if err != nil {
		return err
	}

	h.grandpa.head = head
	h.grandpa.state.round = msg.Round
	close(h.grandpa.resumed)
	h.grandpa.resumed = make(chan struct{})
	h.grandpa.paused.Store(false)
	logger.Debugf("caught up to round; unpaused service and grandpa state round is %d", h.grandpa.state.round)
	return nil
}

// verifyCatchUpResponseCompletability verifies that the pre-commit block is a descendant of, or is, the pre-voted block
func (h *MessageHandler) verifyCatchUpResponseCompletability(prevote, precommit common.Hash) error {
	if prevote == precommit {
		return nil
	}

	// check if the current block is a descendant of prevoted block
	isDescendant, err := h.grandpa.blockState.IsDescendantOf(prevote, precommit)
	if err != nil {
		return err
	}

	if !isDescendant {
		return ErrCatchUpResponseNotCompletable
	}

	return nil
>>>>>>> 2f9f80c5
}

func getEquivocatoryVoters(votes []AuthData) map[ed25519.PublicKeyBytes]struct{} {
	eqvVoters := make(map[ed25519.PublicKeyBytes]struct{})
	voters := make(map[ed25519.PublicKeyBytes]int, len(votes))

	for _, v := range votes {
		voters[v.AuthorityID]++

		if voters[v.AuthorityID] > 1 {
			eqvVoters[v.AuthorityID] = struct{}{}
		}
	}

	return eqvVoters
}

func (h *MessageHandler) verifyCommitMessageJustification(fm *CommitMessage) error {
	if len(fm.Precommits) != len(fm.AuthData) {
		return ErrPrecommitSignatureMismatch
	}

	eqvVoters := getEquivocatoryVoters(fm.AuthData)

	var count int
	for i, pc := range fm.Precommits {
		_, ok := eqvVoters[fm.AuthData[i].AuthorityID]
		if ok {
			continue
		}

		just := &SignedVote{
			Vote:        pc,
			Signature:   fm.AuthData[i].Signature,
			AuthorityID: fm.AuthData[i].AuthorityID,
		}

		err := verifyJustification(h.grandpa.authorities(), just, fm.Round, h.grandpa.state.setID, precommit)
		if err != nil {
			continue
		}

		isDescendant, err := h.blockState.IsDescendantOf(fm.Vote.Hash, just.Vote.Hash)
		if err != nil {
			logger.Warnf("verifyCommitMessageJustification: %s", err)
			continue
		}

		if isDescendant {
			count++
		}
	}

	// confirm total # signatures >= grandpa threshold
	if uint64(count)+uint64(len(eqvVoters)) < h.grandpa.state.threshold() {
		logger.Debugf(
			"minimum votes not met for finalisation message. Need %d votes and received %d votes.",
			h.grandpa.state.threshold(), count)
		return ErrMinVotesNotMet
	}

	logger.Debugf("validated commit message: %v", fm)
	return nil
}

<<<<<<< HEAD
=======
func (h *MessageHandler) verifyPreVoteJustification(msg *CatchUpResponse) (common.Hash, error) {
	voters := make(map[ed25519.PublicKeyBytes]map[common.Hash]int, len(msg.PreVoteJustification))
	eqVotesByHash := make(map[common.Hash]map[ed25519.PublicKeyBytes]struct{})

	// identify equivocatory votes by hash
	for _, justification := range msg.PreVoteJustification {
		hashsToCount, ok := voters[justification.AuthorityID]
		if !ok {
			hashsToCount = make(map[common.Hash]int)
		}

		hashsToCount[justification.Vote.Hash]++
		voters[justification.AuthorityID] = hashsToCount

		if hashsToCount[justification.Vote.Hash] > 1 {
			pubKeysOnHash, ok := eqVotesByHash[justification.Vote.Hash]
			if !ok {
				pubKeysOnHash = make(map[ed25519.PublicKeyBytes]struct{})
			}

			pubKeysOnHash[justification.AuthorityID] = struct{}{}
			eqVotesByHash[justification.Vote.Hash] = pubKeysOnHash
		}
	}

	// verify pre-vote justification, returning the pre-voted block if there is one
	votes := make(map[common.Hash]uint64)
	for idx := range msg.PreVoteJustification {
		just := &msg.PreVoteJustification[idx]

		// if the current voter is on equivocatory map then ignore the vote
		if _, ok := eqVotesByHash[just.Vote.Hash][just.AuthorityID]; ok {
			continue
		}

		err := h.verifyJustification(just, msg.Round, msg.SetID, prevote)
		if err != nil {
			continue
		}

		votes[just.Vote.Hash]++
	}

	var prevote common.Hash
	for hash, count := range votes {
		equivocatoryVotes := eqVotesByHash[hash]
		if count+uint64(len(equivocatoryVotes)) >= h.grandpa.state.threshold() {
			prevote = hash
			break
		}
	}

	if prevote.IsEmpty() {
		return prevote, ErrMinVotesNotMet
	}

	return prevote, nil
}

func (h *MessageHandler) verifyPreCommitJustification(msg *CatchUpResponse) error {
	auths := make([]AuthData, len(msg.PreCommitJustification))
	for i, pcj := range msg.PreCommitJustification {
		auths[i] = AuthData{AuthorityID: pcj.AuthorityID}
	}

	eqvVoters := getEquivocatoryVoters(auths)

	// verify pre-commit justification
	var count uint64
	for idx := range msg.PreCommitJustification {
		just := &msg.PreCommitJustification[idx]

		if _, ok := eqvVoters[just.AuthorityID]; ok {
			continue
		}

		err := h.verifyJustification(just, msg.Round, msg.SetID, precommit)
		if err != nil {
			continue
		}

		if just.Vote.Hash == msg.Hash && just.Vote.Number == msg.Number {
			count++
		}
	}

	if count+uint64(len(eqvVoters)) < h.grandpa.state.threshold() {
		return ErrMinVotesNotMet
	}

	return nil
}

func (h *MessageHandler) verifyJustification(just *SignedVote, round, setID uint64, stage Subround) error {
	// verify signature
	msg, err := scale.Marshal(FullVote{
		Stage: stage,
		Vote:  just.Vote,
		Round: round,
		SetID: setID,
	})
	if err != nil {
		return err
	}

	pk, err := ed25519.NewPublicKey(just.AuthorityID[:])
	if err != nil {
		return err
	}

	ok, err := pk.Verify(msg, just.Signature[:])
	if err != nil {
		return err
	}

	if !ok {
		return ErrInvalidSignature
	}

	// verify authority in justification set
	authFound := false

	for _, auth := range h.grandpa.authorities() {
		justKey, err := just.AuthorityID.Encode()
		if err != nil {
			return err
		}
		if reflect.DeepEqual(auth.Key.Encode(), justKey) {
			authFound = true
			break
		}
	}
	if !authFound {
		return ErrVoterNotFound
	}
	return nil
}

>>>>>>> 2f9f80c5
// VerifyBlockJustification verifies the finality justification for a block
func (s *Service) VerifyBlockJustification(hash common.Hash, justification []byte) error {
	fj := Justification{}
	err := scale.Unmarshal(justification, &fj)
	if err != nil {
		return err
	}

	setID, err := s.grandpaState.GetSetIDByBlockNumber(big.NewInt(int64(fj.Commit.Number)))
	if err != nil {
		return fmt.Errorf("cannot get set ID from block number: %w", err)
	}

	has, err := s.blockState.HasFinalisedBlock(fj.Round, setID)
	if err != nil {
		return err
	}

	if has {
		return fmt.Errorf("already have finalised block with setID=%d and round=%d", setID, fj.Round)
	}

	auths, err := s.grandpaState.GetAuthorities(setID)
	if err != nil {
		return fmt.Errorf("cannot get authorities for set ID: %w", err)
	}

	// threshold is two-thirds the number of authorities,
	// uses the current set of authorities to define the threshold
	threshold := (2 * len(auths) / 3)

	if len(fj.Commit.Precommits) < threshold {
		return ErrMinVotesNotMet
	}

	authPubKeys := make([]AuthData, len(fj.Commit.Precommits))
	for i, pcj := range fj.Commit.Precommits {
		authPubKeys[i] = AuthData{AuthorityID: pcj.AuthorityID}
	}

	equivocatoryVoters := getEquivocatoryVoters(authPubKeys)
	var count int

	logger.Debugf(
		"verifying justification: set id %d, round %d, hash %s, number %d, sig count %d",
		setID, fj.Round, fj.Commit.Hash, fj.Commit.Number, len(fj.Commit.Precommits))

	for _, just := range fj.Commit.Precommits {
		if _, ok := equivocatoryVoters[just.AuthorityID]; ok {
			continue
		}

		// check if vote was for descendant of committed block
		isDescendant, err := s.blockState.IsDescendantOf(hash, just.Vote.Hash)
		if err != nil {
			return err
		}

		if !isDescendant {
			return ErrPrecommitBlockMismatch
		}

		pk, err := ed25519.NewPublicKey(just.AuthorityID[:])
		if err != nil {
			return err
		}

		if !isInAuthSet(pk, auths) {
			return ErrAuthorityNotInSet
		}

		// verify signature for each precommit
		msg, err := scale.Marshal(FullVote{
			Stage: precommit,
			Vote:  just.Vote,
			Round: fj.Round,
			SetID: setID,
		})
		if err != nil {
			return err
		}

		ok, err := pk.Verify(msg, just.Signature[:])
		if err != nil {
			return err
		}

		if !ok {
			return ErrInvalidSignature
		}

		count++
	}

	if count+len(equivocatoryVoters) < threshold {
		return ErrMinVotesNotMet
	}

	err = s.blockState.SetFinalisedHash(hash, fj.Round, setID)
	if err != nil {
		return err
	}

	logger.Debugf(
		"set finalised block with hash %s, round %d and set id %d",
		hash, fj.Round, setID)
	return nil
}

func isInAuthSet(auth *ed25519.PublicKey, set []types.GrandpaVoter) bool {
	for _, a := range set {
		if bytes.Equal(a.Key.Encode(), auth.Encode()) {
			return true
		}
	}

	return false
}<|MERGE_RESOLUTION|>--- conflicted
+++ resolved
@@ -25,12 +25,12 @@
 	grandpa    *Service
 	blockState BlockState
 	catchUp    *catchUp
-	responseCh chan<- *catchUpResponse
+	responseCh chan<- *CatchUpResponse
 }
 
 // NewMessageHandler returns a new MessageHandler
 func NewMessageHandler(grandpa *Service, blockState BlockState) *MessageHandler {
-	responseCh := make(chan *catchUpResponse, 128)
+	responseCh := make(chan *CatchUpResponse, 128)
 
 	return &MessageHandler{
 		grandpa:    grandpa,
@@ -54,34 +54,21 @@
 			msg:  msg,
 		}
 
-<<<<<<< HEAD
-		return nil, h.handleNeighbourMessage(from, nm)
-	case catchUpRequestType:
-		if r, ok := m.(*catchUpRequest); ok {
-			return h.handleCatchUpRequest(r)
-		}
-	case catchUpResponseType:
-		if r, ok := m.(*catchUpResponse); ok {
-			h.handleCatchUpResponse(r)
-			return nil, nil
-		}
-=======
 		return nil, nil
 	case *CommitMessage:
 		return nil, h.handleCommitMessage(msg)
 	case *NeighbourMessage:
-		return nil, h.handleNeighbourMessage(msg)
+		return nil, h.handleNeighbourMessage(from, msg)
 	case *CatchUpRequest:
 		return h.handleCatchUpRequest(msg)
 	case *CatchUpResponse:
 		return nil, h.handleCatchUpResponse(msg)
->>>>>>> 2f9f80c5
 	default:
 		return nil, ErrInvalidMessageType
 	}
 }
 
-func (h *MessageHandler) handleNeighbourMessage(msg *NeighbourMessage) error {
+func (h *MessageHandler) handleNeighbourMessage(from peer.ID, msg *NeighbourMessage) error {
 	currFinalized, err := h.blockState.GetFinalisedHeader(0, 0)
 	if err != nil {
 		return err
@@ -104,24 +91,19 @@
 		return nil
 	}
 
-<<<<<<< HEAD
-	logger.Debug("got neighbour message", "number", msg.Number, "set id", msg.SetID, "round", msg.Round)
+	logger.Debugf("got neighbour message with number %d, set id %d and round %d", msg.Number, msg.SetID, msg.Round)
 	h.catchUp.addNeighbourMessage(from, msg)
-	h.grandpa.network.SendJustificationRequest(from, msg.Number)
 
 	// if the peer reports a higher set ID, or the same set ID but a higher round,
 	// we have fallen behind and need to initiate catch-up.
 	if msg.SetID == h.grandpa.state.setID && msg.Round >= h.grandpa.state.round+2 {
 		err = h.catchUp.doCatchUp(from, msg.SetID, msg.Round)
 		if err != nil {
-			logger.Debug("failed to do catch up", "error", err)
-		}
-	}
-
-=======
-	logger.Debugf("got neighbour message with number %d, set id %d and round %d", msg.Number, msg.SetID, msg.Round)
+			logger.Debugf("failed to do catch up: %s", err)
+		}
+	}
+
 	// TODO: should we send a justification request here? potentially re-connect this to sync package? (#1815)
->>>>>>> 2f9f80c5
 	return nil
 }
 
@@ -202,101 +184,14 @@
 	return resp.ToConsensusMessage()
 }
 
-<<<<<<< HEAD
-func (h *MessageHandler) handleCatchUpResponse(msg *catchUpResponse) {
-=======
 func (h *MessageHandler) handleCatchUpResponse(msg *CatchUpResponse) error {
->>>>>>> 2f9f80c5
 	if !h.grandpa.authority {
-		return
-	}
-
-<<<<<<< HEAD
-	logger.Debug("received catch up response", "round", msg.Round, "setID", msg.SetID, "hash", msg.Hash)
+		return nil
+	}
+
+	logger.Debugf("received catch up response", "round", msg.Round, "setID", msg.SetID, "hash", msg.Hash)
 	h.responseCh <- msg
-=======
-	logger.Debugf(
-		"received catch up response with hash %s for round %d and set id %d",
-		msg.Hash, msg.Round, msg.SetID)
-
-	// TODO: re-add catch-up logic (#1531)
-	if true {
-		return nil
-	}
-
-	// if we aren't currently expecting a catch up response, return
-	if !h.grandpa.paused.Load().(bool) {
-		logger.Debug("not currently paused, ignoring catch up response")
-		return nil
-	}
-
-	if msg.SetID != h.grandpa.state.setID {
-		return ErrSetIDMismatch
-	}
-
-	if msg.Round != h.grandpa.state.round-1 {
-		return ErrInvalidCatchUpResponseRound
-	}
-
-	prevote, err := h.verifyPreVoteJustification(msg)
-	if err != nil {
-		return err
-	}
-
-	if err = h.verifyPreCommitJustification(msg); err != nil {
-		return err
-	}
-
-	if msg.Hash.IsEmpty() || msg.Number == 0 {
-		return ErrGHOSTlessCatchUp
-	}
-
-	if err = h.verifyCatchUpResponseCompletability(prevote, msg.Hash); err != nil {
-		return err
-	}
-
-	// set prevotes and precommits in db
-	if err = h.grandpa.grandpaState.SetPrevotes(msg.Round, msg.SetID, msg.PreVoteJustification); err != nil {
-		return err
-	}
-
-	if err = h.grandpa.grandpaState.SetPrecommits(msg.Round, msg.SetID, msg.PreCommitJustification); err != nil {
-		return err
-	}
-
-	// update state and signal to grandpa we are ready to initiate
-	head, err := h.grandpa.blockState.GetHeader(msg.Hash)
-	if err != nil {
-		return err
-	}
-
-	h.grandpa.head = head
-	h.grandpa.state.round = msg.Round
-	close(h.grandpa.resumed)
-	h.grandpa.resumed = make(chan struct{})
-	h.grandpa.paused.Store(false)
-	logger.Debugf("caught up to round; unpaused service and grandpa state round is %d", h.grandpa.state.round)
 	return nil
-}
-
-// verifyCatchUpResponseCompletability verifies that the pre-commit block is a descendant of, or is, the pre-voted block
-func (h *MessageHandler) verifyCatchUpResponseCompletability(prevote, precommit common.Hash) error {
-	if prevote == precommit {
-		return nil
-	}
-
-	// check if the current block is a descendant of prevoted block
-	isDescendant, err := h.grandpa.blockState.IsDescendantOf(prevote, precommit)
-	if err != nil {
-		return err
-	}
-
-	if !isDescendant {
-		return ErrCatchUpResponseNotCompletable
-	}
-
-	return nil
->>>>>>> 2f9f80c5
 }
 
 func getEquivocatoryVoters(votes []AuthData) map[ed25519.PublicKeyBytes]struct{} {
@@ -362,147 +257,147 @@
 	return nil
 }
 
-<<<<<<< HEAD
-=======
-func (h *MessageHandler) verifyPreVoteJustification(msg *CatchUpResponse) (common.Hash, error) {
-	voters := make(map[ed25519.PublicKeyBytes]map[common.Hash]int, len(msg.PreVoteJustification))
-	eqVotesByHash := make(map[common.Hash]map[ed25519.PublicKeyBytes]struct{})
-
-	// identify equivocatory votes by hash
-	for _, justification := range msg.PreVoteJustification {
-		hashsToCount, ok := voters[justification.AuthorityID]
-		if !ok {
-			hashsToCount = make(map[common.Hash]int)
-		}
-
-		hashsToCount[justification.Vote.Hash]++
-		voters[justification.AuthorityID] = hashsToCount
-
-		if hashsToCount[justification.Vote.Hash] > 1 {
-			pubKeysOnHash, ok := eqVotesByHash[justification.Vote.Hash]
-			if !ok {
-				pubKeysOnHash = make(map[ed25519.PublicKeyBytes]struct{})
-			}
-
-			pubKeysOnHash[justification.AuthorityID] = struct{}{}
-			eqVotesByHash[justification.Vote.Hash] = pubKeysOnHash
-		}
-	}
-
-	// verify pre-vote justification, returning the pre-voted block if there is one
-	votes := make(map[common.Hash]uint64)
-	for idx := range msg.PreVoteJustification {
-		just := &msg.PreVoteJustification[idx]
-
-		// if the current voter is on equivocatory map then ignore the vote
-		if _, ok := eqVotesByHash[just.Vote.Hash][just.AuthorityID]; ok {
-			continue
-		}
-
-		err := h.verifyJustification(just, msg.Round, msg.SetID, prevote)
-		if err != nil {
-			continue
-		}
-
-		votes[just.Vote.Hash]++
-	}
-
-	var prevote common.Hash
-	for hash, count := range votes {
-		equivocatoryVotes := eqVotesByHash[hash]
-		if count+uint64(len(equivocatoryVotes)) >= h.grandpa.state.threshold() {
-			prevote = hash
-			break
-		}
-	}
-
-	if prevote.IsEmpty() {
-		return prevote, ErrMinVotesNotMet
-	}
-
-	return prevote, nil
-}
-
-func (h *MessageHandler) verifyPreCommitJustification(msg *CatchUpResponse) error {
-	auths := make([]AuthData, len(msg.PreCommitJustification))
-	for i, pcj := range msg.PreCommitJustification {
-		auths[i] = AuthData{AuthorityID: pcj.AuthorityID}
-	}
-
-	eqvVoters := getEquivocatoryVoters(auths)
-
-	// verify pre-commit justification
-	var count uint64
-	for idx := range msg.PreCommitJustification {
-		just := &msg.PreCommitJustification[idx]
-
-		if _, ok := eqvVoters[just.AuthorityID]; ok {
-			continue
-		}
-
-		err := h.verifyJustification(just, msg.Round, msg.SetID, precommit)
-		if err != nil {
-			continue
-		}
-
-		if just.Vote.Hash == msg.Hash && just.Vote.Number == msg.Number {
-			count++
-		}
-	}
-
-	if count+uint64(len(eqvVoters)) < h.grandpa.state.threshold() {
-		return ErrMinVotesNotMet
-	}
-
-	return nil
-}
-
-func (h *MessageHandler) verifyJustification(just *SignedVote, round, setID uint64, stage Subround) error {
-	// verify signature
-	msg, err := scale.Marshal(FullVote{
-		Stage: stage,
-		Vote:  just.Vote,
-		Round: round,
-		SetID: setID,
-	})
-	if err != nil {
-		return err
-	}
-
-	pk, err := ed25519.NewPublicKey(just.AuthorityID[:])
-	if err != nil {
-		return err
-	}
-
-	ok, err := pk.Verify(msg, just.Signature[:])
-	if err != nil {
-		return err
-	}
-
-	if !ok {
-		return ErrInvalidSignature
-	}
-
-	// verify authority in justification set
-	authFound := false
-
-	for _, auth := range h.grandpa.authorities() {
-		justKey, err := just.AuthorityID.Encode()
-		if err != nil {
-			return err
-		}
-		if reflect.DeepEqual(auth.Key.Encode(), justKey) {
-			authFound = true
-			break
-		}
-	}
-	if !authFound {
-		return ErrVoterNotFound
-	}
-	return nil
-}
-
->>>>>>> 2f9f80c5
+// <<<<<<< HEAD
+// =======
+// func (h *MessageHandler) verifyPreVoteJustification(msg *CatchUpResponse) (common.Hash, error) {
+// 	voters := make(map[ed25519.PublicKeyBytes]map[common.Hash]int, len(msg.PreVoteJustification))
+// 	eqVotesByHash := make(map[common.Hash]map[ed25519.PublicKeyBytes]struct{})
+
+// 	// identify equivocatory votes by hash
+// 	for _, justification := range msg.PreVoteJustification {
+// 		hashsToCount, ok := voters[justification.AuthorityID]
+// 		if !ok {
+// 			hashsToCount = make(map[common.Hash]int)
+// 		}
+
+// 		hashsToCount[justification.Vote.Hash]++
+// 		voters[justification.AuthorityID] = hashsToCount
+
+// 		if hashsToCount[justification.Vote.Hash] > 1 {
+// 			pubKeysOnHash, ok := eqVotesByHash[justification.Vote.Hash]
+// 			if !ok {
+// 				pubKeysOnHash = make(map[ed25519.PublicKeyBytes]struct{})
+// 			}
+
+// 			pubKeysOnHash[justification.AuthorityID] = struct{}{}
+// 			eqVotesByHash[justification.Vote.Hash] = pubKeysOnHash
+// 		}
+// 	}
+
+// 	// verify pre-vote justification, returning the pre-voted block if there is one
+// 	votes := make(map[common.Hash]uint64)
+// 	for idx := range msg.PreVoteJustification {
+// 		just := &msg.PreVoteJustification[idx]
+
+// 		// if the current voter is on equivocatory map then ignore the vote
+// 		if _, ok := eqVotesByHash[just.Vote.Hash][just.AuthorityID]; ok {
+// 			continue
+// 		}
+
+// 		err := h.verifyJustification(just, msg.Round, msg.SetID, prevote)
+// 		if err != nil {
+// 			continue
+// 		}
+
+// 		votes[just.Vote.Hash]++
+// 	}
+
+// 	var prevote common.Hash
+// 	for hash, count := range votes {
+// 		equivocatoryVotes := eqVotesByHash[hash]
+// 		if count+uint64(len(equivocatoryVotes)) >= h.grandpa.state.threshold() {
+// 			prevote = hash
+// 			break
+// 		}
+// 	}
+
+// 	if prevote.IsEmpty() {
+// 		return prevote, ErrMinVotesNotMet
+// 	}
+
+// 	return prevote, nil
+// }
+
+// func (h *MessageHandler) verifyPreCommitJustification(msg *CatchUpResponse) error {
+// 	auths := make([]AuthData, len(msg.PreCommitJustification))
+// 	for i, pcj := range msg.PreCommitJustification {
+// 		auths[i] = AuthData{AuthorityID: pcj.AuthorityID}
+// 	}
+
+// 	eqvVoters := getEquivocatoryVoters(auths)
+
+// 	// verify pre-commit justification
+// 	var count uint64
+// 	for idx := range msg.PreCommitJustification {
+// 		just := &msg.PreCommitJustification[idx]
+
+// 		if _, ok := eqvVoters[just.AuthorityID]; ok {
+// 			continue
+// 		}
+
+// 		err := h.verifyJustification(just, msg.Round, msg.SetID, precommit)
+// 		if err != nil {
+// 			continue
+// 		}
+
+// 		if just.Vote.Hash == msg.Hash && just.Vote.Number == msg.Number {
+// 			count++
+// 		}
+// 	}
+
+// 	if count+uint64(len(eqvVoters)) < h.grandpa.state.threshold() {
+// 		return ErrMinVotesNotMet
+// 	}
+
+// 	return nil
+// }
+
+// func (h *MessageHandler) verifyJustification(just *SignedVote, round, setID uint64, stage Subround) error {
+// 	// verify signature
+// 	msg, err := scale.Marshal(FullVote{
+// 		Stage: stage,
+// 		Vote:  just.Vote,
+// 		Round: round,
+// 		SetID: setID,
+// 	})
+// 	if err != nil {
+// 		return err
+// 	}
+
+// 	pk, err := ed25519.NewPublicKey(just.AuthorityID[:])
+// 	if err != nil {
+// 		return err
+// 	}
+
+// 	ok, err := pk.Verify(msg, just.Signature[:])
+// 	if err != nil {
+// 		return err
+// 	}
+
+// 	if !ok {
+// 		return ErrInvalidSignature
+// 	}
+
+// 	// verify authority in justification set
+// 	authFound := false
+
+// 	for _, auth := range h.grandpa.authorities() {
+// 		justKey, err := just.AuthorityID.Encode()
+// 		if err != nil {
+// 			return err
+// 		}
+// 		if reflect.DeepEqual(auth.Key.Encode(), justKey) {
+// 			authFound = true
+// 			break
+// 		}
+// 	}
+// 	if !authFound {
+// 		return ErrVoterNotFound
+// 	}
+// 	return nil
+// }
+
+// >>>>>>> 2f9f80c52d6b0465b1211e8ade28e5b43b9fb9c4
 // VerifyBlockJustification verifies the finality justification for a block
 func (s *Service) VerifyBlockJustification(hash common.Hash, justification []byte) error {
 	fj := Justification{}
