// Copyright 2021 ChainSafe Systems (ON)
// SPDX-License-Identifier: LGPL-3.0-only

package rpc

import (
	"context"
	"errors"
	"fmt"
	"math/rand"
	"testing"
	"time"

	"github.com/ChainSafe/gossamer/dot/rpc/modules"
	"github.com/ChainSafe/gossamer/dot/rpc/subscription"
	"github.com/ChainSafe/gossamer/lib/common"
	libutils "github.com/ChainSafe/gossamer/lib/utils"
	"github.com/ChainSafe/gossamer/tests/utils"
	"github.com/ChainSafe/gossamer/tests/utils/config"
	"github.com/ChainSafe/gossamer/tests/utils/node"
	"github.com/ChainSafe/gossamer/tests/utils/retry"
	"github.com/ChainSafe/gossamer/tests/utils/rpc"
	"github.com/gorilla/websocket"
	"github.com/stretchr/testify/assert"
	"github.com/stretchr/testify/require"
)

const (
	regex32BytesHex      = `^0x[0-9a-f]{64}$`
	regexBytesHex        = `^0x[0-9a-f]{2}[0-9a-f]*$`
	regexBytesHexOrEmpty = `^0x[0-9a-f]*$`
)

func TestChainRPC(t *testing.T) {
	if utils.MODE != rpcSuite {
		t.Log("Going to skip RPC suite tests")
		return
	}

	genesisPath := libutils.GetDevGenesisSpecPathTest(t)
	tomlConfig := config.Default()
	tomlConfig.Init.Genesis = genesisPath
	tomlConfig.Core.BABELead = true
	node := node.New(t, tomlConfig)
	ctx, cancel := context.WithCancel(context.Background())
	node.InitAndStartTest(ctx, t, cancel)

	// Wait for Gossamer to produce block 2
	errBlockNumberTooHigh := errors.New("block number is too high")
	const retryWaitDuration = 200 * time.Millisecond
	err := retry.UntilOK(ctx, retryWaitDuration, func() (ok bool, err error) {
		var header modules.ChainBlockHeaderResponse
		fetchWithTimeout(ctx, t, "chain_getHeader", "[]", &header)
		number, err := common.HexToUint(header.Number)
		if err != nil {
			return false, fmt.Errorf("cannot convert header number to uint: %w", err)
		}

		switch number {
		case 0, 1:
			return false, nil
		case 2:
			return true, nil
		default:
			return false, fmt.Errorf("%w: %d", errBlockNumberTooHigh, number)
		}
	})
	require.NoError(t, err)

	var finalizedHead string
	fetchWithTimeout(ctx, t, "chain_getFinalizedHead", "[]", &finalizedHead)
	assert.Regexp(t, regex32BytesHex, finalizedHead)

	var header modules.ChainBlockHeaderResponse
	fetchWithTimeout(ctx, t, "chain_getHeader", "[]", &header)

	// Check and clear unpredictable fields
	assert.Regexp(t, regex32BytesHex, header.StateRoot)
	header.StateRoot = ""
	assert.Regexp(t, regex32BytesHex, header.ExtrinsicsRoot)
	header.ExtrinsicsRoot = ""
	assert.Len(t, header.Digest.Logs, 2)
	for _, digestLog := range header.Digest.Logs {
		assert.Regexp(t, regexBytesHex, digestLog)
	}
	header.Digest.Logs = nil

	// Assert remaining struct with predictable fields
	expectedHeader := modules.ChainBlockHeaderResponse{
		ParentHash: finalizedHead,
		Number:     "0x02",
	}
	assert.Equal(t, expectedHeader, header)

	var block modules.ChainBlockResponse
	fetchWithTimeout(ctx, t, "chain_getBlock", fmt.Sprintf(`["`+header.ParentHash+`"]`), &block)

	// Check and clear unpredictable fields
	assert.Regexp(t, regex32BytesHex, block.Block.Header.ParentHash)
	block.Block.Header.ParentHash = ""
	assert.Regexp(t, regex32BytesHex, block.Block.Header.StateRoot)
	block.Block.Header.StateRoot = ""
	assert.Regexp(t, regex32BytesHex, block.Block.Header.ExtrinsicsRoot)
	block.Block.Header.ExtrinsicsRoot = ""
	assert.Len(t, block.Block.Header.Digest.Logs, 3)
	for _, digestLog := range block.Block.Header.Digest.Logs {
		assert.Regexp(t, regexBytesHex, digestLog)
	}
	block.Block.Header.Digest.Logs = nil
	assert.Len(t, block.Block.Body, 1)
	const bodyRegex = `^0x280403000b[0-9a-z]{8}8101$`
	assert.Regexp(t, bodyRegex, block.Block.Body[0])
	block.Block.Body = nil

	// Assert remaining struct with predictable fields
	expectedBlock := modules.ChainBlockResponse{
		Block: modules.ChainBlock{
			Header: modules.ChainBlockHeaderResponse{
				Number: "0x01",
			},
		},
	}
	assert.Equal(t, expectedBlock, block)

	var blockHash string
	fetchWithTimeout(ctx, t, "chain_getBlockHash", "[]", &blockHash)
	assert.Regexp(t, regex32BytesHex, blockHash)
	assert.NotEqual(t, finalizedHead, blockHash)
}

func TestChainSubscriptionRPC(t *testing.T) {
	if utils.MODE != rpcSuite {
		t.Log("Going to skip RPC suite tests")
		return
	}

	genesisPath := libutils.GetDevGenesisSpecPathTest(t)
	tomlConfig := config.Default()
	tomlConfig.Init.Genesis = genesisPath
	tomlConfig.Core.BABELead = true
	tomlConfig.RPC.WS = true // WS port is set in the node.New constructor
	node := node.New(t, tomlConfig)
	ctx, cancel := context.WithCancel(context.Background())
	node.InitAndStartTest(ctx, t, cancel)

	const endpoint = "ws://localhost:8546/"

	t.Run("chain_subscribeNewHeads", func(t *testing.T) {
		t.Parallel()

		const numberOfMesages = 2
		messages := callAndSubscribeWebsocket(ctx, t, endpoint, "chain_subscribeNewHeads", "[]", numberOfMesages)

		allParams := make([]subscription.Params, numberOfMesages)
		for i, message := range messages {
			err := rpc.Decode(message, &allParams[i])
			require.NoError(t, err, "cannot decode websocket message for message index %d", i)
		}

		for i, params := range allParams {
			result := getResultMapFromParams(t, params)

			number := getResultNumber(t, result)
			assert.Equal(t, uint(i+1), number)

			assertResultRegex(t, result, "parentHash", regex32BytesHex)
			assertResultRegex(t, result, "stateRoot", regex32BytesHex)
			assertResultRegex(t, result, "extrinsicsRoot", regex32BytesHex)
			assertResultDigest(t, result)

			remainingExpected := subscription.Params{
				Result:         map[string]interface{}{},
				SubscriptionID: 1,
			}
			assert.Equal(t, remainingExpected, params)
		}
	})

	t.Run("state_subscribeStorage", func(t *testing.T) {
		t.Parallel()

		const numberOfMesages = 2
		messages := callAndSubscribeWebsocket(ctx, t, endpoint, "state_subscribeStorage", "[]", numberOfMesages)

		allParams := make([]subscription.Params, numberOfMesages)
		for i := range allParams {
			message := messages[i]
			err := rpc.Decode(message, &allParams[i])
			require.NoError(t, err, "cannot decode websocket message for message index %d", i)
		}

		for i, params := range allParams {
			errorContext := fmt.Sprintf("for response at index %d", i)

			result := getResultMapFromParams(t, params)

			blockHex, ok := result["block"].(string)
			require.True(t, ok, errorContext)
			assert.Regexp(t, regex32BytesHex, blockHex, errorContext)
			delete(result, "block")

			changes, ok := result["changes"].([]interface{})
			require.True(t, ok, errorContext)

			for _, change := range changes {
				fromTo, ok := change.([]interface{})
				require.Truef(t, ok, "%s and change: %v", errorContext, change)
				from, ok := fromTo[0].(string)
				require.Truef(t, ok, "%s and from: %v", errorContext, fromTo[0])
				to, ok := fromTo[1].(string)
				require.Truef(t, ok, "%s and to: %v", errorContext, fromTo[1])
				assert.Regexp(t, regexBytesHexOrEmpty, from, errorContext)
				assert.Regexp(t, regexBytesHexOrEmpty, to, errorContext)
			}
			delete(result, "changes")

			remainingExpected := map[string]interface{}{}
			assert.Equal(t, remainingExpected, result, errorContext)
		}
	})

	t.Run("chain_subscribeFinalizedHeads", func(t *testing.T) {
		t.Parallel()

		const numberOfMesages = 4
		messages := callAndSubscribeWebsocket(ctx, t, endpoint, "chain_subscribeFinalizedHeads", "[]", numberOfMesages)

<<<<<<< HEAD
	testCases := []*testCase{
		{
			description: "test chain_subscribeNewHeads",
			method:      "chain_subscribeNewHeads",
			expected: []interface{}{1,
				map[string](interface{}){
					"subscription": "1",
					"result": map[string](interface{}){
						"number":         "0x01",
						"parentHash":     "0x580d77a9136035a0bc3c3cd86286172f7f81291164c5914266073a30466fba21",
						"stateRoot":      "0x3b1a31d10d4d8a444579fd5a3fb17cbe6bebba9d939d88fe7bafb9d48036abb5",
						"extrinsicsRoot": "0x8025c0d64df303f79647611c8c2b0a77bc2247ee12d851df4624e1f71ebb3aed",
						//nolint:lll
						"digest": map[string](interface{}){"logs": []interface{}{
							"0x0642414245c101c809062df1d1271d6a50232754baa64870515a7ada927886467748a220972c6d58347fd7317e286045604c5ddb78b84018c4b3a3836ee6626c8da6957338720053588d9f29c307fade658661d8d6a57c525f48553a253cf6e1475dbd319ca90200000000000000000e00000000000000",
							"0x054241424501017cac567e5b5688260d9d0a1f7fe6a9f81ae0f1900a382e1c73a4929fcaf6e33ed9e7347eb81ebb2699d58f6c8b01c7bdf0714e5f6f4495bc4b5fb3becb287580"}}}}},
			params: "[]",
			skip:   false,
		},
		{
			description: "test state_subscribeStorage",
			method:      "state_subscribeStorage",
			expected:    "",
			params:      "[]",
			skip:        true,
		},
		{
			description: "test chain_finalizedHeads",
			method:      "chain_subscribeFinalizedHeads",
			expected: []interface{}{1,
				map[string](interface{}){
					"subscription": "1",
					"result": map[string](interface{}){
						"number":         "0x01",
						"parentHash":     "0x580d77a9136035a0bc3c3cd86286172f7f81291164c5914266073a30466fba21",
						"stateRoot":      "0x3b1a31d10d4d8a444579fd5a3fb17cbe6bebba9d939d88fe7bafb9d48036abb5",
						"extrinsicsRoot": "0x8025c0d64df303f79647611c8c2b0a77bc2247ee12d851df4624e1f71ebb3aed",
						//nolint:lll
						"digest": map[string](interface{}){"logs": []interface{}{
							"0x0642414245c101c809062df1d1271d6a50232754baa64870515a7ada927886467748a220972c6d58347fd7317e286045604c5ddb78b84018c4b3a3836ee6626c8da6957338720053588d9f29c307fade658661d8d6a57c525f48553a253cf6e1475dbd319ca90200000000000000000e00000000000000",
							"0x054241424501017cac567e5b5688260d9d0a1f7fe6a9f81ae0f1900a382e1c73a4929fcaf6e33ed9e7347eb81ebb2699d58f6c8b01c7bdf0714e5f6f4495bc4b5fb3becb287580"}}}}},
			params: "[]",
			skip:   false,
		},
	}
=======
		allParams := make([]subscription.Params, numberOfMesages)
		for i, message := range messages {
			err := rpc.Decode(message, &allParams[i])
			require.NoError(t, err, "cannot decode websocket message for message index %d", i)
		}
>>>>>>> 62204027

		var blockNumbers []uint
		for _, params := range allParams {
			result := getResultMapFromParams(t, params)

			number := getResultNumber(t, result)
			blockNumbers = append(blockNumbers, number)

			assertResultRegex(t, result, "parentHash", regex32BytesHex)
			assertResultRegex(t, result, "stateRoot", regex32BytesHex)
			assertResultRegex(t, result, "extrinsicsRoot", regex32BytesHex)
			assertResultDigest(t, result)

			remainingExpected := subscription.Params{
				Result:         map[string]interface{}{},
				SubscriptionID: 1,
			}
			assert.Equal(t, remainingExpected, params)
		}

		// Check block numbers grow by zero or one in order of responses.
		for i, blockNumber := range blockNumbers {
			if i == 0 {
				assert.Equal(t, uint(1), blockNumber)
				continue
			}
			assert.GreaterOrEqual(t, blockNumber, blockNumbers[i-1])
		}
	})
}

func getResultMapFromParams(t *testing.T, params subscription.Params) (
	resultMap map[string]interface{}) {
	t.Helper()

	resultMap, ok := params.Result.(map[string]interface{})
	require.True(t, ok)

	return resultMap
}

// getResultNumber returns the number value from the result map
// and deletes the "number" key from the map.
func getResultNumber(t *testing.T, result map[string]interface{}) uint {
	t.Helper()

	hexNumber, ok := result["number"].(string)
	require.True(t, ok)

	number, err := common.HexToUint(hexNumber)
	require.NoError(t, err)
	delete(result, "number")

	return number
}

// assertResultRegex gets the value from the map and asserts that it matches the regex.
// It then removes the key from the map.
func assertResultRegex(t *testing.T, result map[string]interface{}, key, regex string) {
	t.Helper()

	value, ok := result[key]
	require.True(t, ok, "cannot find key %q in result", key)
	assert.Regexp(t, regex, value, "at result key %q", key)
	delete(result, key)
}

func assertResultDigest(t *testing.T, result map[string]interface{}) {
	t.Helper()

	digest, ok := result["digest"].(map[string]interface{})
	require.True(t, ok)

	logs, ok := digest["logs"].([]interface{})
	require.True(t, ok)

	assert.NotEmpty(t, logs)
	for _, log := range logs {
		assert.Regexp(t, regexBytesHex, log)
	}

	delete(result, "digest")
}

func callAndSubscribeWebsocket(ctx context.Context, t *testing.T,
	endpoint, method, params string, numberOfMesages uint) (
	messages [][]byte) {
	t.Helper()

	connection, _, err := websocket.DefaultDialer.Dial(endpoint, nil)
	require.NoError(t, err, "cannot dial websocket")
	defer connection.Close() // in case of failed required assertion

	const maxid = 100000 // otherwise it becomes a float64
	id := rand.Intn(maxid)
	messageData := fmt.Sprintf(`{
    "jsonrpc": "2.0",
    "method": %q,
    "params": [%s],
    "id": %d
}`, method, params, id)
	err = connection.WriteMessage(websocket.TextMessage, []byte(messageData))
	require.NoError(t, err, "cannot write websocket message")

	// Read subscription id result
	var target subscription.ResponseJSON
	err = connection.ReadJSON(&target)
	require.NoError(t, err, "cannot read websocket message")
	assert.Equal(t, float64(id), target.ID, "request id mismatch")
	assert.NotZero(t, target.Result, "subscription id is 0")

	for i := uint(0); i < numberOfMesages; i++ {
		_, data, err := connection.ReadMessage()
		require.NoError(t, err, "cannot read websocket message")

		messages = append(messages, data)
	}

	// Close connection
	const messageType = websocket.CloseMessage
	data := websocket.FormatCloseMessage(websocket.CloseNormalClosure, "")
	err = connection.WriteMessage(messageType, data)
	assert.NoError(t, err, "cannot write close websocket message")
	err = connection.Close()
	assert.NoError(t, err, "cannot close websocket connection")

	return messages
}<|MERGE_RESOLUTION|>--- conflicted
+++ resolved
@@ -170,7 +170,7 @@
 
 			remainingExpected := subscription.Params{
 				Result:         map[string]interface{}{},
-				SubscriptionID: 1,
+				SubscriptionID: string(1),
 			}
 			assert.Equal(t, remainingExpected, params)
 		}
@@ -225,59 +225,11 @@
 		const numberOfMesages = 4
 		messages := callAndSubscribeWebsocket(ctx, t, endpoint, "chain_subscribeFinalizedHeads", "[]", numberOfMesages)
 
-<<<<<<< HEAD
-	testCases := []*testCase{
-		{
-			description: "test chain_subscribeNewHeads",
-			method:      "chain_subscribeNewHeads",
-			expected: []interface{}{1,
-				map[string](interface{}){
-					"subscription": "1",
-					"result": map[string](interface{}){
-						"number":         "0x01",
-						"parentHash":     "0x580d77a9136035a0bc3c3cd86286172f7f81291164c5914266073a30466fba21",
-						"stateRoot":      "0x3b1a31d10d4d8a444579fd5a3fb17cbe6bebba9d939d88fe7bafb9d48036abb5",
-						"extrinsicsRoot": "0x8025c0d64df303f79647611c8c2b0a77bc2247ee12d851df4624e1f71ebb3aed",
-						//nolint:lll
-						"digest": map[string](interface{}){"logs": []interface{}{
-							"0x0642414245c101c809062df1d1271d6a50232754baa64870515a7ada927886467748a220972c6d58347fd7317e286045604c5ddb78b84018c4b3a3836ee6626c8da6957338720053588d9f29c307fade658661d8d6a57c525f48553a253cf6e1475dbd319ca90200000000000000000e00000000000000",
-							"0x054241424501017cac567e5b5688260d9d0a1f7fe6a9f81ae0f1900a382e1c73a4929fcaf6e33ed9e7347eb81ebb2699d58f6c8b01c7bdf0714e5f6f4495bc4b5fb3becb287580"}}}}},
-			params: "[]",
-			skip:   false,
-		},
-		{
-			description: "test state_subscribeStorage",
-			method:      "state_subscribeStorage",
-			expected:    "",
-			params:      "[]",
-			skip:        true,
-		},
-		{
-			description: "test chain_finalizedHeads",
-			method:      "chain_subscribeFinalizedHeads",
-			expected: []interface{}{1,
-				map[string](interface{}){
-					"subscription": "1",
-					"result": map[string](interface{}){
-						"number":         "0x01",
-						"parentHash":     "0x580d77a9136035a0bc3c3cd86286172f7f81291164c5914266073a30466fba21",
-						"stateRoot":      "0x3b1a31d10d4d8a444579fd5a3fb17cbe6bebba9d939d88fe7bafb9d48036abb5",
-						"extrinsicsRoot": "0x8025c0d64df303f79647611c8c2b0a77bc2247ee12d851df4624e1f71ebb3aed",
-						//nolint:lll
-						"digest": map[string](interface{}){"logs": []interface{}{
-							"0x0642414245c101c809062df1d1271d6a50232754baa64870515a7ada927886467748a220972c6d58347fd7317e286045604c5ddb78b84018c4b3a3836ee6626c8da6957338720053588d9f29c307fade658661d8d6a57c525f48553a253cf6e1475dbd319ca90200000000000000000e00000000000000",
-							"0x054241424501017cac567e5b5688260d9d0a1f7fe6a9f81ae0f1900a382e1c73a4929fcaf6e33ed9e7347eb81ebb2699d58f6c8b01c7bdf0714e5f6f4495bc4b5fb3becb287580"}}}}},
-			params: "[]",
-			skip:   false,
-		},
-	}
-=======
 		allParams := make([]subscription.Params, numberOfMesages)
 		for i, message := range messages {
 			err := rpc.Decode(message, &allParams[i])
 			require.NoError(t, err, "cannot decode websocket message for message index %d", i)
 		}
->>>>>>> 62204027
 
 		var blockNumbers []uint
 		for _, params := range allParams {
@@ -293,7 +245,7 @@
 
 			remainingExpected := subscription.Params{
 				Result:         map[string]interface{}{},
-				SubscriptionID: 1,
+				SubscriptionID: string(1),
 			}
 			assert.Equal(t, remainingExpected, params)
 		}
