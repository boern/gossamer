--- conflicted
+++ resolved
@@ -392,13 +392,8 @@
 }
 
 // createGRANDPAService creates a new GRANDPA service
-<<<<<<< HEAD
-func createGRANDPAService(cfg *Config, st *state.Service, ks keystore.Keystore,
-	net *network.Service, telemetryMailer telemetry.Client) (*grandpa.Service, error) {
-=======
 func (nodeBuilder) createGRANDPAService(cfg *Config, st *state.Service, dh *digest.Handler,
 	ks keystore.Keystore, net *network.Service, telemetryMailer telemetry.Client) (*grandpa.Service, error) {
->>>>>>> 47c8836f
 	rt, err := st.Block.GetRuntime(nil)
 	if err != nil {
 		return nil, err
