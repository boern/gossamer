--- conflicted
+++ resolved
@@ -21,15 +21,10 @@
 	"github.com/ChainSafe/gossamer/dot/types"
 	"github.com/ChainSafe/gossamer/internal/log"
 	"github.com/ChainSafe/gossamer/lib/common"
-<<<<<<< HEAD
 	"github.com/ChainSafe/gossamer/lib/crypto"
 	"github.com/ChainSafe/gossamer/lib/crypto/ed25519"
 	"github.com/ChainSafe/gossamer/lib/crypto/sr25519"
 	"github.com/ChainSafe/gossamer/lib/genesis"
-=======
-	"github.com/ChainSafe/gossamer/lib/crypto/ed25519"
-	"github.com/ChainSafe/gossamer/lib/crypto/sr25519"
->>>>>>> dc8bbefe
 	"github.com/ChainSafe/gossamer/lib/keystore"
 	"github.com/ChainSafe/gossamer/lib/runtime"
 	"github.com/ChainSafe/gossamer/lib/runtime/wasmer"
@@ -39,18 +34,6 @@
 	"github.com/stretchr/testify/require"
 )
 
-<<<<<<< HEAD
-=======
-// https://github.com/paritytech/substrate/blob/5420de3face1349a97eb954ae71c5b0b940c31de/core/transaction-pool/src/tests.rs#L95
-var testExt = common.MustHexToBytes("0x410284ffd43593c715fdd31c61141abd04a99fd6822c8558854ccde39a5684e7a56da27d01f8e" +
-	"fbe48487e57a22abf7e3acd491b7f3528a33a111b1298601554863d27eb129eaa4e718e1365414ff3d028b62bebc651194c6b5001e5c2839b98" +
-	"2757e08a8c0000000600ff8eaf04151687736326c9fea17e25fc5287613693c912909cb226aa4794f26a480b00c465f14670")
-
-// invalid transaction (above tx, with last byte changed)
-//nolint
-var testInvalidExt = []byte{1, 212, 53, 147, 199, 21, 253, 211, 28, 97, 20, 26, 189, 4, 169, 159, 214, 130, 44, 133, 88, 133, 76, 205, 227, 154, 86, 132, 231, 165, 109, 162, 125, 142, 175, 4, 21, 22, 135, 115, 99, 38, 201, 254, 161, 126, 37, 252, 82, 135, 97, 54, 147, 201, 18, 144, 156, 178, 38, 170, 71, 148, 242, 106, 72, 69, 0, 0, 0, 0, 0, 0, 0, 0, 0, 0, 0, 0, 0, 0, 0, 216, 5, 113, 87, 87, 40, 221, 120, 247, 252, 137, 201, 74, 231, 222, 101, 85, 108, 102, 39, 31, 190, 210, 14, 215, 124, 19, 160, 180, 203, 54, 110, 167, 163, 149, 45, 12, 108, 80, 221, 65, 238, 57, 237, 199, 16, 10, 33, 185, 8, 244, 184, 243, 139, 5, 87, 252, 245, 24, 225, 37, 154, 163, 143}
-
->>>>>>> dc8bbefe
 func TestMain(m *testing.M) {
 	_, err := runtime.GenerateRuntimeWasmFile()
 	if err != nil {
@@ -65,7 +48,6 @@
 	os.Exit(code)
 }
 
-<<<<<<< HEAD
 func TestAuthorModule_Pending_Integration(t *testing.T) {
 	t.Parallel()
 
@@ -76,22 +58,11 @@
 	state2test.Transaction = state.NewTransactionState()
 
 	auth := setupAuhtorModule2Test(t, &integrationTestController{stateSrv: state2test})
-=======
-func TestAuthorModule_Pending(t *testing.T) {
-	txQueue := state.NewTransactionState()
-	auth := NewAuthorModule(log.New(log.SetWriter(io.Discard)), nil, txQueue)
->>>>>>> dc8bbefe
-
 	res := new(PendingExtrinsicsResponse)
 	err := auth.PendingExtrinsics(nil, nil, res)
 
 	require.NoError(t, err)
 	require.Equal(t, PendingExtrinsicsResponse([]string{}), *res)
-
-	vtx := &transaction.ValidTransaction{
-		Extrinsic: types.NewExtrinsic([]byte{0x01, 0x02}),
-		Validity:  new(transaction.Validity),
-	}
 
 	_, err = state2test.Transaction.Push(vtx)
 	require.NoError(t, err)
@@ -341,7 +312,6 @@
 
 }
 
-<<<<<<< HEAD
 func TestAuthorModule_HasKey_Integration(t *testing.T) {
 	tmppath := t.TempDir()
 
@@ -350,17 +320,6 @@
 	ks := keystore.NewGlobalKeystore()
 
 	kr, err := keystore.NewSr25519Keyring()
-=======
-func TestAuthorModule_InsertKey_Valid(t *testing.T) {
-	seed := "0xb7e9185065667390d2ad952a5324e8c365c9bf503dcf97c67a5ce861afe97309"
-	kp, err := sr25519.NewKeypairFromSeed(common.MustHexToBytes(seed))
-	require.NoError(t, err)
-
-	auth := setupAuthModule(t, nil)
-	req := &KeyInsertRequest{"babe", seed, kp.Public().Hex()}
-	res := &KeyInsertResponse{}
-	err = auth.InsertKey(nil, req, res)
->>>>>>> dc8bbefe
 	require.Nil(t, err)
 
 	ks.Babe.Insert(kr.Alice())
@@ -422,7 +381,6 @@
 	}
 }
 
-<<<<<<< HEAD
 func TestAuthorModule_HasSessionKeys_Integration(t *testing.T) {
 	tmpdir := t.TempDir()
 	intCtrl := setupStateAndRuntime(t, tmpdir)
@@ -434,7 +392,6 @@
 	const granSeed = "0xf25586ceb64a043d887631fa08c2ed790ef7ae3c7f28de5172005f8b9469e529"
 	const granPubK = "0x6b802349d948444d41397da09ec597fbd8ae8fdd3dfa153b2bb2bddcf020457c"
 
-	const sr25519Seed = "0xe5be9a5092b81bca64be81d212e7f2f9eba183bb7a90954f7b76361f6edb5c0a"
 	const sr25519Pubk = "0xd43593c715fdd31c61141abd04a99fd6822c8558854ccde39a5684e7a56da27d"
 
 	insertSessionKeys := []struct {
@@ -463,18 +420,6 @@
 			require.NoError(t, err)
 		}
 	}
-=======
-func TestAuthorModule_InsertKey_Valid_Gran_Keytype(t *testing.T) {
-	seed := "0xb7e9185065667390d2ad952a5324e8c365c9bf503dcf97c67a5ce861afe97309"
-	kp, err := ed25519.NewKeypairFromSeed(common.MustHexToBytes(seed))
-	require.NoError(t, err)
-
-	auth := setupAuthModule(t, nil)
-	req := &KeyInsertRequest{"gran", seed, kp.Public().Hex()}
-	res := &KeyInsertResponse{}
-	err = auth.InsertKey(nil, req, res)
-	require.Nil(t, err)
->>>>>>> dc8bbefe
 
 	testcases := map[string]struct {
 		pubSessionKeys string
@@ -537,7 +482,6 @@
 	}
 }
 
-<<<<<<< HEAD
 type integrationTestController struct {
 	genesis       *genesis.Genesis
 	genesisTrie   *trie.Trie
@@ -551,27 +495,6 @@
 
 func setupStateAndRuntime(t *testing.T, basepath string) *integrationTestController {
 	t.Helper()
-=======
-func TestAuthorModule_InsertKey_InValid(t *testing.T) {
-	auth := setupAuthModule(t, nil)
-	req := &KeyInsertRequest{
-		"babe",
-		"0xb7e9185065667390d2ad952a5324e8c365c9bf503dcf97c67a5ce861afe97309",
-		"0x0000000000000000000000000000000000000000000000000000000000000000"}
-	res := &KeyInsertResponse{}
-	err := auth.InsertKey(nil, req, res)
-	require.EqualError(t, err, "generated public key does not equal provide public key")
-}
-
-func TestAuthorModule_InsertKey_UnknownKeyType(t *testing.T) {
-	auth := setupAuthModule(t, nil)
-	req := &KeyInsertRequest{"mack",
-		"0xb7e9185065667390d2ad952a5324e8c365c9bf503dcf97c67a5ce861afe97309",
-		"0x6246ddf254e0b4b4e7dffefc8adf69d212b98ac2b579c362b473fec8c40b4c0a"}
-	res := &KeyInsertResponse{}
-	err := auth.InsertKey(nil, req, res)
-	require.EqualError(t, err, "cannot decode key: invalid key type")
->>>>>>> dc8bbefe
 
 	state2test := state.NewService(state.Config{LogLevel: log.DoNotChange, Path: basepath})
 	state2test.UseMemDB()
@@ -632,7 +555,6 @@
 	t.Cleanup(func() {
 		state2test.Stop()
 	})
-<<<<<<< HEAD
 
 	rtStorage, err := state2test.Storage.TrieState(nil)
 	require.NoError(t, err)
@@ -683,7 +605,4 @@
 
 	core2test := core.NewService2Test(context.TODO(), t, cfg, nil)
 	return NewAuthorModule(log.New(log.SetLevel(log.Debug)), core2test, intCtrl.stateSrv.Transaction)
-=======
-	return NewAuthorModule(log.New(log.SetWriter(io.Discard)), cs, txq)
->>>>>>> dc8bbefe
 }