--- conflicted
+++ resolved
@@ -209,7 +209,7 @@
 			mockBabeBuilder := NewMockServiceBuilder(ctrl)
 			mockBabeBuilder.EXPECT().NewServiceIFace(
 				gomock.AssignableToTypeOf(&babe.ServiceConfig{})).DoAndReturn(func(cfg *babe.ServiceConfig) (babe.
-				ServiceIFace, error) {
+			ServiceIFace, error) {
 				if reflect.ValueOf(cfg.BlockState).Kind() == reflect.Ptr && reflect.ValueOf(cfg.BlockState).IsNil() {
 					return nil, babe.ErrNilBlockState
 				}
@@ -465,13 +465,7 @@
 func Test_createRuntime(t *testing.T) {
 	t.Parallel()
 	cfg := NewTestConfig(t)
-
-<<<<<<< HEAD
-	cfgWasmer := NewTestConfig(t)
-	cfgWasmer.Core.WasmInterpreter = wasmer.Name
-
-=======
->>>>>>> a0a1804b
+	
 	type args struct {
 		cfg *Config
 		ns  runtime.NodeStorage
@@ -491,18 +485,6 @@
 			expectedType: &wasmer.Instance{},
 			err:          nil,
 		},
-<<<<<<< HEAD
-		{
-			name: "wasmer life",
-			args: args{
-				cfg: cfgWasmer,
-				ns:  runtime.NodeStorage{},
-			},
-			expectedType: &wasmer.Instance{},
-			err:          nil,
-		},
-=======
->>>>>>> a0a1804b
 	}
 	for _, tt := range tests {
 		t.Run(tt.name, func(t *testing.T) {
