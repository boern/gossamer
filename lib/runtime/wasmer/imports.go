--- conflicted
+++ resolved
@@ -54,13 +54,8 @@
 	targetData := args[1].I64()
 	msgData := args[2].I64()
 
-<<<<<<< HEAD
-	target := fmt.Sprintf("%s", asMemorySlice(ctx, targetData))
-	msg := fmt.Sprintf("%s", asMemorySlice(ctx, msgData))
-=======
-	target := string(asMemorySlice(instanceContext, targetData))
-	msg := string(asMemorySlice(instanceContext, msgData))
->>>>>>> dfb95d2b
+	target := string(asMemorySlice(ctx, targetData))
+	msg := string(asMemorySlice(ctx, msgData))
 
 	switch int(level) {
 	case 0:
@@ -784,19 +779,12 @@
 //func ext_misc_print_utf8_version_1(context unsafe.Pointer, dataSpan C.int64_t) {
 func ext_misc_print_utf8_version_1(env interface{}, args []wasm.Value) ([]wasm.Value, error) {
 	logger.Trace("[ext_misc_print_utf8_version_1] executing...")
-
-<<<<<<< HEAD
 	ctx := env.(*runtime.Context)
 	dataSpan := args[0].I64()
 
 	data := asMemorySlice(ctx, dataSpan)
-	logger.Debug("[ext_misc_print_utf8_version_1]", "utf8", fmt.Sprintf("%s", data))
-	return nil, nil
-=======
-	instanceContext := wasm.IntoInstanceContext(context)
-	data := asMemorySlice(instanceContext, dataSpan)
 	logger.Debug("[ext_misc_print_utf8_version_1]", "utf8", string(data))
->>>>>>> dfb95d2b
+	return nil, nil
 }
 
 func ext_misc_runtime_version_version_1(env interface{}, args []wasm.Value) ([]wasm.Value, error) {
