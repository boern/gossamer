// Copyright 2021 ChainSafe Systems (ON)
// SPDX-License-Identifier: LGPL-3.0-only

package grandpa

import (
	"fmt"

	"github.com/ChainSafe/gossamer/dot/network"
	"github.com/ChainSafe/gossamer/dot/types"
	"github.com/ChainSafe/gossamer/lib/common"
	"github.com/ChainSafe/gossamer/lib/crypto/ed25519"
	"github.com/ChainSafe/gossamer/pkg/scale"
)

// GrandpaMessage is implemented by all GRANDPA network messages
type GrandpaMessage interface { //nolint:revive
	ToConsensusMessage() (*network.ConsensusMessage, error)
}

// NewGrandpaMessage returns a new VaryingDataType to represent a GrandpaMessage
func newGrandpaMessage() scale.VaryingDataType {
	return scale.MustNewVaryingDataType(
<<<<<<< HEAD
		VoteMessage{}, CommitMessage{}, newVersionedNighborMessage(),
=======
		VoteMessage{}, CommitMessage{}, newVersionedNeighbourPacket(),
>>>>>>> ac553790
		CatchUpRequest{}, CatchUpResponse{})
}

// FullVote represents a vote with additional information about the state
// this is encoded and signed and the signature is included in SignedMessage
type FullVote struct {
	Stage Subround
	Vote  Vote
	Round uint64
	SetID uint64
}

// SignedMessage represents a block hash and number signed by an authority
type SignedMessage struct {
	Stage       Subround // 0 for pre-vote, 1 for pre-commit, 2 for primary proposal
	BlockHash   common.Hash
	Number      uint32
	Signature   [64]byte // ed25519.SignatureLength
	AuthorityID ed25519.PublicKeyBytes
}

// String returns the SignedMessage as a string
func (m SignedMessage) String() string {
	return fmt.Sprintf("stage=%s hash=%s number=%d authorityID=%s", m.Stage, m.BlockHash, m.Number, m.AuthorityID)
}

// VoteMessage represents a network-level vote message
// https://github.com/paritytech/substrate/blob/master/client/finality-grandpa/src/communication/gossip.rs#L336
type VoteMessage struct {
	Round   uint64
	SetID   uint64
	Message SignedMessage
}

func (v VoteMessage) String() string {
	return fmt.Sprintf("round=%d, setID=%d, message=%s", v.Round, v.SetID, v.Message)
}

// Index Returns VDT index
func (VoteMessage) Index() uint { return 0 }

// ToConsensusMessage converts the VoteMessage into a network-level consensus message
func (v *VoteMessage) ToConsensusMessage() (*ConsensusMessage, error) {
	msg := newGrandpaMessage()
	err := msg.Set(*v)
	if err != nil {
		return nil, err
	}

	enc, err := scale.Marshal(msg)
	if err != nil {
		return nil, err
	}

	return &ConsensusMessage{
		Data: enc,
	}, nil
}

<<<<<<< HEAD
// VersionedNeighbourPacket represents the enum of nighbor messages
=======
// VersionedNeighbourPacket represents the enum of neighbour messages
>>>>>>> ac553790
type VersionedNeighbourPacket scale.VaryingDataType

// Index Returns VDT index
func (VersionedNeighbourPacket) Index() uint { return 2 }

<<<<<<< HEAD
func newVersionedNighborMessage() VersionedNeighbourPacket {
=======
func newVersionedNeighbourPacket() VersionedNeighbourPacket {
>>>>>>> ac553790
	vdt := scale.MustNewVaryingDataType(NeighbourPacketV1{})

	return VersionedNeighbourPacket(vdt)
}

// Set updates the current VDT value to be `val`
<<<<<<< HEAD
func (vnm *VersionedNeighbourPacket) Set(val scale.VaryingDataTypeValue) (err error) {
	vdt := scale.VaryingDataType(*vnm)
	err = vdt.Set(val)
	if err != nil {
		return
	}
	*vnm = VersionedNeighbourPacket(vdt)
	return
}

// Value returns the current VDT value
func (vnm *VersionedNeighbourPacket) Value() (val scale.VaryingDataTypeValue) {
	vdt := scale.VaryingDataType(*vnm)
=======
func (vnp *VersionedNeighbourPacket) Set(val scale.VaryingDataTypeValue) (err error) {
	vdt := scale.VaryingDataType(*vnp)
	err = vdt.Set(val)
	if err != nil {
		return fmt.Errorf("setting varying data type value: %w", err)
	}
	*vnp = VersionedNeighbourPacket(vdt)
	return nil
}

// Value returns the current VDT value
func (vnp *VersionedNeighbourPacket) Value() (val scale.VaryingDataTypeValue) {
	vdt := scale.VaryingDataType(*vnp)
>>>>>>> ac553790
	return vdt.Value()
}

// NeighbourPacketV1 represents a network-level neighbour message
// currently, round and setID represents a struct containing an u64
// https://github.com/paritytech/substrate/blob/master/client/finality-grandpa/src/communication/mod.rs#L660
type NeighbourPacketV1 struct {
	Round  uint64
	SetID  uint64
	Number uint32
}

// Index Returns VDT index
func (NeighbourPacketV1) Index() uint { return 1 }

// ToConsensusMessage converts the NeighbourMessage into a network-level consensus message
func (m *NeighbourPacketV1) ToConsensusMessage() (*network.ConsensusMessage, error) {
<<<<<<< HEAD
	versionedNeighbourPacket := newVersionedNighborMessage()
	err := versionedNeighbourPacket.Set(*m)
	if err != nil {
		return nil, err
=======
	versionedNeighbourPacket := newVersionedNeighbourPacket()
	err := versionedNeighbourPacket.Set(*m)
	if err != nil {
		return nil, fmt.Errorf("setting neighbour packet v1: %w", err)
>>>>>>> ac553790
	}

	msg := newGrandpaMessage()
	err = msg.Set(versionedNeighbourPacket)
	if err != nil {
		return nil, err
	}

	enc, err := scale.Marshal(msg)
	if err != nil {
		return nil, err
	}

	return &ConsensusMessage{
		Data: enc,
	}, nil
}

// AuthData represents signature data within a CommitMessage to be paired with a precommit
type AuthData struct {
	Signature   [64]byte
	AuthorityID ed25519.PublicKeyBytes
}

// CommitMessage represents a network finalisation message
type CommitMessage struct {
	Round      uint64
	SetID      uint64
	Vote       Vote
	Precommits []Vote
	AuthData   []AuthData
}

func (s *Service) newCommitMessage(header *types.Header, round, setID uint64) (*CommitMessage, error) {
	pcs, err := s.grandpaState.GetPrecommits(round, setID)
	if err != nil {
		return nil, err
	}

	precommits, authData := justificationToCompact(pcs)
	return &CommitMessage{
		Round:      round,
		Vote:       *NewVoteFromHeader(header),
		Precommits: precommits,
		AuthData:   authData,
	}, nil
}

// Index Returns VDT index
func (CommitMessage) Index() uint { return 1 }

// ToConsensusMessage converts the CommitMessage into a network-level consensus message
func (f *CommitMessage) ToConsensusMessage() (*ConsensusMessage, error) {
	msg := newGrandpaMessage()
	err := msg.Set(*f)
	if err != nil {
		return nil, err
	}

	enc, err := scale.Marshal(msg)
	if err != nil {
		return nil, err
	}

	return &ConsensusMessage{
		Data: enc,
	}, nil
}

func justificationToCompact(just []SignedVote) ([]Vote, []AuthData) {
	precommits := make([]Vote, len(just))
	authData := make([]AuthData, len(just))

	for i, j := range just {
		precommits[i] = j.Vote
		authData[i] = AuthData{
			Signature:   j.Signature,
			AuthorityID: j.AuthorityID,
		}
	}

	return precommits, authData
}

func compactToJustification(vs []Vote, auths []AuthData) ([]SignedVote, error) {
	if len(vs) != len(auths) {
		return nil, errVoteToSignatureMismatch
	}

	just := make([]SignedVote, len(vs))
	for i, v := range vs {
		just[i] = SignedVote{
			Vote:        v,
			Signature:   auths[i].Signature,
			AuthorityID: auths[i].AuthorityID,
		}
	}

	return just, nil
}

// CatchUpRequest struct to represent a CatchUpRequest message
type CatchUpRequest struct {
	Round uint64
	SetID uint64
}

func newCatchUpRequest(round, setID uint64) *CatchUpRequest {
	return &CatchUpRequest{
		Round: round,
		SetID: setID,
	}
}

// Index Returns VDT index
func (CatchUpRequest) Index() uint { return 3 }

// ToConsensusMessage converts the catchUpRequest into a network-level consensus message
func (r *CatchUpRequest) ToConsensusMessage() (*ConsensusMessage, error) {
	msg := newGrandpaMessage()
	err := msg.Set(*r)
	if err != nil {
		return nil, err
	}

	enc, err := scale.Marshal(msg)
	if err != nil {
		return nil, err
	}

	return &ConsensusMessage{
		Data: enc,
	}, nil
}

// CatchUpResponse struct to represent a CatchUpResponse message
type CatchUpResponse struct {
	SetID                  uint64
	Round                  uint64
	PreVoteJustification   []SignedVote
	PreCommitJustification []SignedVote
	Hash                   common.Hash
	Number                 uint32
}

func (s *Service) newCatchUpResponse(round, setID uint64) (*CatchUpResponse, error) {
	header, err := s.blockState.GetFinalisedHeader(round, setID)
	if err != nil {
		return nil, err
	}

	pvs, err := s.grandpaState.GetPrevotes(round, setID)
	if err != nil {
		return nil, err
	}

	pcs, err := s.grandpaState.GetPrecommits(round, setID)
	if err != nil {
		return nil, err
	}

	return &CatchUpResponse{
		SetID:                  setID,
		Round:                  round,
		PreVoteJustification:   pvs,
		PreCommitJustification: pcs,
		Hash:                   header.Hash(),
		Number:                 uint32(header.Number),
	}, nil
}

// Index Returns VDT index
func (CatchUpResponse) Index() uint { return 4 }

// ToConsensusMessage converts the catchUpResponse into a network-level consensus message
func (r *CatchUpResponse) ToConsensusMessage() (*ConsensusMessage, error) {
	msg := newGrandpaMessage()
	err := msg.Set(*r)
	if err != nil {
		return nil, err
	}

	enc, err := scale.Marshal(msg)
	if err != nil {
		return nil, err
	}

	return &ConsensusMessage{
		Data: enc,
	}, nil
}<|MERGE_RESOLUTION|>--- conflicted
+++ resolved
@@ -21,11 +21,7 @@
 // NewGrandpaMessage returns a new VaryingDataType to represent a GrandpaMessage
 func newGrandpaMessage() scale.VaryingDataType {
 	return scale.MustNewVaryingDataType(
-<<<<<<< HEAD
-		VoteMessage{}, CommitMessage{}, newVersionedNighborMessage(),
-=======
 		VoteMessage{}, CommitMessage{}, newVersionedNeighbourPacket(),
->>>>>>> ac553790
 		CatchUpRequest{}, CatchUpResponse{})
 }
 
@@ -85,42 +81,19 @@
 	}, nil
 }
 
-<<<<<<< HEAD
-// VersionedNeighbourPacket represents the enum of nighbor messages
-=======
 // VersionedNeighbourPacket represents the enum of neighbour messages
->>>>>>> ac553790
 type VersionedNeighbourPacket scale.VaryingDataType
 
 // Index Returns VDT index
 func (VersionedNeighbourPacket) Index() uint { return 2 }
 
-<<<<<<< HEAD
-func newVersionedNighborMessage() VersionedNeighbourPacket {
-=======
 func newVersionedNeighbourPacket() VersionedNeighbourPacket {
->>>>>>> ac553790
 	vdt := scale.MustNewVaryingDataType(NeighbourPacketV1{})
 
 	return VersionedNeighbourPacket(vdt)
 }
 
 // Set updates the current VDT value to be `val`
-<<<<<<< HEAD
-func (vnm *VersionedNeighbourPacket) Set(val scale.VaryingDataTypeValue) (err error) {
-	vdt := scale.VaryingDataType(*vnm)
-	err = vdt.Set(val)
-	if err != nil {
-		return
-	}
-	*vnm = VersionedNeighbourPacket(vdt)
-	return
-}
-
-// Value returns the current VDT value
-func (vnm *VersionedNeighbourPacket) Value() (val scale.VaryingDataTypeValue) {
-	vdt := scale.VaryingDataType(*vnm)
-=======
 func (vnp *VersionedNeighbourPacket) Set(val scale.VaryingDataTypeValue) (err error) {
 	vdt := scale.VaryingDataType(*vnp)
 	err = vdt.Set(val)
@@ -134,7 +107,6 @@
 // Value returns the current VDT value
 func (vnp *VersionedNeighbourPacket) Value() (val scale.VaryingDataTypeValue) {
 	vdt := scale.VaryingDataType(*vnp)
->>>>>>> ac553790
 	return vdt.Value()
 }
 
@@ -152,17 +124,10 @@
 
 // ToConsensusMessage converts the NeighbourMessage into a network-level consensus message
 func (m *NeighbourPacketV1) ToConsensusMessage() (*network.ConsensusMessage, error) {
-<<<<<<< HEAD
-	versionedNeighbourPacket := newVersionedNighborMessage()
-	err := versionedNeighbourPacket.Set(*m)
-	if err != nil {
-		return nil, err
-=======
 	versionedNeighbourPacket := newVersionedNeighbourPacket()
 	err := versionedNeighbourPacket.Set(*m)
 	if err != nil {
 		return nil, fmt.Errorf("setting neighbour packet v1: %w", err)
->>>>>>> ac553790
 	}
 
 	msg := newGrandpaMessage()
