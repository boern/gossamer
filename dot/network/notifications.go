// Copyright 2021 ChainSafe Systems (ON)
// SPDX-License-Identifier: LGPL-3.0-only

package network

import (
	"errors"
	"fmt"
	"io"
	"time"

	"github.com/libp2p/go-libp2p-core/mux"
	libp2pnetwork "github.com/libp2p/go-libp2p-core/network"
	"github.com/libp2p/go-libp2p-core/peer"
	"github.com/libp2p/go-libp2p-core/protocol"

	"github.com/ChainSafe/gossamer/dot/peerset"
)

const handshakeTimeout = time.Second * 10

// Handshake is the interface all handshakes for notifications protocols must implement
type Handshake interface {
	NotificationsMessage
}

// the following are used for RegisterNotificationsProtocol
type (
	// HandshakeGetter is a function that returns a custom handshake
	HandshakeGetter = func() (Handshake, error)

	// HandshakeDecoder is a custom decoder for a handshake
	HandshakeDecoder = func([]byte) (Handshake, error)

	// HandshakeValidator validates a handshake. It returns an error if it is invalid
	HandshakeValidator = func(peer.ID, Handshake) error

	// MessageDecoder is a custom decoder for a message
	MessageDecoder = func([]byte) (NotificationsMessage, error)

	// NotificationsMessageHandler is called when a (non-handshake) message is received over a notifications stream.
	NotificationsMessageHandler = func(peer peer.ID, msg NotificationsMessage) (propagate bool, err error)

	// NotificationsMessageBatchHandler is called when a (non-handshake) message is received over a notifications
	// stream in batch processing mode.
	NotificationsMessageBatchHandler = func(peer peer.ID, msg NotificationsMessage)
)

// BatchMessage is exported for the mocks of lib/grandpa/mocks/network.go
// to be able to compile.
// TODO: unexport if changing mock library to e.g. github.com/golang/gomock
type BatchMessage struct {
	msg  NotificationsMessage
	peer peer.ID
}

type handshakeReader struct {
	hs  Handshake
	err error
}

type notificationsProtocol struct {
	protocolID         protocol.ID
	getHandshake       HandshakeGetter
	handshakeDecoder   HandshakeDecoder
	handshakeValidator HandshakeValidator
	peersData          *peersData
}

func newNotificationsProtocol(protocolID protocol.ID, handshakeGetter HandshakeGetter,
	handshakeDecoder HandshakeDecoder, handshakeValidator HandshakeValidator) *notificationsProtocol {
	return &notificationsProtocol{
		protocolID:         protocolID,
		getHandshake:       handshakeGetter,
		handshakeValidator: handshakeValidator,
		handshakeDecoder:   handshakeDecoder,
		peersData:          newPeersData(),
	}
}

type handshakeData struct {
	received  bool
	validated bool
	handshake Handshake
	stream    libp2pnetwork.Stream
}

func newHandshakeData(received, validated bool, stream libp2pnetwork.Stream) *handshakeData {
	return &handshakeData{
		received:  received,
		validated: validated,
		stream:    stream,
	}
}

func createDecoder(info *notificationsProtocol, handshakeDecoder HandshakeDecoder,
	messageDecoder MessageDecoder) messageDecoder {
	return func(in []byte, peer peer.ID, inbound bool) (Message, error) {
		// if we don't have handshake data on this peer, or we haven't received the handshake from them already,
		// assume we are receiving the handshake

		var hsData *handshakeData
		if inbound {
			hsData = info.peersData.getInboundHandshakeData(peer)
		} else {
			hsData = info.peersData.getOutboundHandshakeData(peer)
		}

		if hsData == nil || !hsData.received {
			return handshakeDecoder(in)
		}

		// otherwise, assume we are receiving the Message
		return messageDecoder(in)
	}
}

// createNotificationsMessageHandler returns a function that is called by the handler of *inbound* streams.
func (s *Service) createNotificationsMessageHandler(
	info *notificationsProtocol,
	notificationsMessageHandler NotificationsMessageHandler,
	batchHandler NotificationsMessageBatchHandler,
) messageHandler {
	return func(stream libp2pnetwork.Stream, m Message) error {
		if m == nil || info == nil || info.handshakeValidator == nil || notificationsMessageHandler == nil {
			return nil
		}

		var (
			ok   bool
			msg  NotificationsMessage
			peer = stream.Conn().RemotePeer()
		)

		if msg, ok = m.(NotificationsMessage); !ok {
			return fmt.Errorf("%w: expected %T but got %T", errMessageTypeNotValid, (NotificationsMessage)(nil), msg)
		}

		if msg.IsHandshake() {
			logger.Tracef("received handshake on notifications sub-protocol %s from peer %s, message is: %s",
				info.protocolID, stream.Conn().RemotePeer(), msg)

			hs, ok := msg.(Handshake)
			if !ok {
				return errMessageIsNotHandshake
			}

			// if we are the receiver and haven't received the handshake already, validate it
			// note: if this function is being called, it's being called via SetStreamHandler,
			// ie it is an inbound stream and we only send the handshake over it.
			// we do not send any other data over this stream, we would need to open a new outbound stream.
			hsData := info.peersData.getInboundHandshakeData(peer)
			if hsData == nil {
				logger.Tracef("receiver: validating handshake using protocol %s", info.protocolID)

				hsData = newHandshakeData(true, false, stream)
				info.peersData.setInboundHandshakeData(peer, hsData)

				err := info.handshakeValidator(peer, hs)
				if err != nil {
					logger.Tracef(
						"failed to validate handshake from peer %s using protocol %s: %s",
						peer, info.protocolID, err)
					return errCannotValidateHandshake
				}

				hsData.validated = true
				info.peersData.setInboundHandshakeData(peer, hsData)

				// once validated, send back a handshake
				resp, err := info.getHandshake()
				if err != nil {
					logger.Warnf("failed to get handshake using protocol %s: %s", info.protocolID, err)
					return err
				}

				err = s.host.writeToStream(stream, resp)
				if err != nil {
					logger.Tracef("failed to send handshake to peer %s using protocol %s: %s", peer, info.protocolID, err)
					return err
				}

				logger.Tracef("receiver: sent handshake to peer %s using protocol %s", peer, info.protocolID)

				if err := stream.CloseWrite(); err != nil {
					logger.Tracef("failed to close stream for writing: %s", err)
				}
			}

			return nil
		}

		logger.Tracef("received message on notifications sub-protocol %s from peer %s, message is: %s",
			info.protocolID, stream.Conn().RemotePeer(), msg)

		if batchHandler != nil {
			batchHandler(peer, msg)
			return nil
		}

		propagate, err := notificationsMessageHandler(peer, msg)
		if err != nil {
			return err
		}

		if !propagate || s.noGossip {
			return nil
		}

		if !s.gossip.hasSeen(msg) {
			s.broadcastExcluding(info, peer, msg)
			return nil
		}

		// report peer if we get duplicate gossip message.
		s.host.cm.peerSetHandler.ReportPeer(peerset.ReputationChange{
			Value:  peerset.DuplicateGossipValue,
			Reason: peerset.DuplicateGossipReason,
		}, peer)
		return nil
	}
}

func closeOutboundStream(info *notificationsProtocol, peerID peer.ID, stream libp2pnetwork.Stream) {
	logger.Debugf(
		"cleaning up outbound handshake data for protocol=%s, peer=%s",
		stream.Protocol(),
		peerID,
	)

	info.peersData.deleteOutboundHandshakeData(peerID)
	_ = stream.Close()
}

func (s *Service) sendData(peer peer.ID, hs Handshake, info *notificationsProtocol, msg NotificationsMessage) {
	if info.handshakeValidator == nil {
		logger.Errorf("handshakeValidator is not set for protocol %s", info.protocolID)
		return
	}

	if support, err := s.host.supportsProtocol(peer, info.protocolID); err != nil || !support {
		s.host.cm.peerSetHandler.ReportPeer(peerset.ReputationChange{
			Value:  peerset.BadProtocolValue,
			Reason: peerset.BadProtocolReason,
		}, peer)

		return
	}

	stream, err := s.sendHandshake(peer, hs, info)
	if err != nil {
		logger.Debugf("failed to send handshake to peer %s on protocol %s: %s", peer, info.protocolID, err)
		return
	}

	_, isConsensusMsg := msg.(*ConsensusMessage)

	if s.host.messageCache != nil && s.host.messageCache.exists(peer, msg) && !isConsensusMsg {
		logger.Tracef("message has already been sent, ignoring: peer=%s msg=%s", peer, msg)
		return
	}

	// we've completed the handshake with the peer, send message directly
	logger.Tracef("sending message to peer %s using protocol %s: %s", peer, info.protocolID, msg)
	if err := s.host.writeToStream(stream, msg); err != nil {
		logger.Debugf("failed to send message to peer %s: %s", peer, err)

		// the stream was closed or reset, close it on our end and delete it from our peer's data
		if errors.Is(err, io.EOF) || errors.Is(err, mux.ErrReset) {
			closeOutboundStream(info, peer, stream)
		}
		return
	} else if s.host.messageCache != nil {
		if _, err := s.host.messageCache.put(peer, msg); err != nil {
			logger.Errorf("failed to add message to cache for peer %s: %w", peer, err)
			return
		}
	}

	logger.Tracef("successfully sent message on protocol %s to peer %s: message=", info.protocolID, peer, msg)
	s.host.cm.peerSetHandler.ReportPeer(peerset.ReputationChange{
		Value:  peerset.GossipSuccessValue,
		Reason: peerset.GossipSuccessReason,
	}, peer)
}

func (s *Service) sendHandshake(peer peer.ID, hs Handshake, info *notificationsProtocol) (libp2pnetwork.Stream, error) {
	// multiple processes could each call this upcoming section, opening multiple streams and
	// sending multiple handshakes. thus, we need to have a per-peer and per-protocol lock

	// Note: we need to extract the mutex here since some sketchy test code
	// sometimes deletes it from its peerid->mutex map in info.peersData
	// so we cannot have a method on peersData to lock and unlock the mutex
	// from the map
	peerMutex := info.peersData.getMutex(peer)
	peerMutex.Lock()
	defer peerMutex.Unlock()

	hsData := info.peersData.getOutboundHandshakeData(peer)
	switch {
	case hsData != nil && !hsData.validated:
		// peer has sent us an invalid handshake in the past, ignore
		return nil, errInvalidHandshakeForPeer
	case hsData != nil && hsData.validated:
		return hsData.stream, nil
	case hsData == nil:
		hsData = newHandshakeData(false, false, nil)
	}

	logger.Tracef("sending outbound handshake to peer %s on protocol %s, message: %s",
		peer, info.protocolID, hs)
	stream, err := s.host.send(peer, info.protocolID, hs)
	if err != nil {
		logger.Tracef("failed to send message to peer %s: %s", peer, err)
		// don't need to close the stream here, as it's nil!
		return nil, err
	}

	hsData.stream = stream

	hsTimer := time.NewTimer(handshakeTimeout)

	var resp Handshake
	select {
	case <-hsTimer.C:
		s.host.cm.peerSetHandler.ReportPeer(peerset.ReputationChange{
			Value:  peerset.TimeOutValue,
			Reason: peerset.TimeOutReason,
		}, peer)

		logger.Tracef("handshake timeout reached for peer %s using protocol %s", peer, info.protocolID)
		closeOutboundStream(info, peer, stream)
		return nil, errHandshakeTimeout
	case hsResponse := <-s.readHandshake(stream, info.handshakeDecoder):
		if !hsTimer.Stop() {
			<-hsTimer.C
		}

		if hsResponse.err != nil {
			logger.Tracef("failed to read handshake from peer %s using protocol %s: %s", peer, info.protocolID, hsResponse.err)
			closeOutboundStream(info, peer, stream)
			return nil, hsResponse.err
		}

		resp = hsResponse.hs
		hsData.received = true
	}

	if err := stream.CloseRead(); err != nil {
		logger.Tracef("failed to close stream for reading: %s", err)
	}

	if err = info.handshakeValidator(peer, resp); err != nil {
		logger.Tracef("failed to validate handshake from peer %s using protocol %s: %s", peer, info.protocolID, err)
		hsData.validated = false
		hsData.stream = nil
		_ = stream.Reset()
		info.peersData.setOutboundHandshakeData(peer, hsData)
		// don't delete handshake data, as we want to store that the handshake for this peer was invalid
		// and not to exchange messages over this protocol with it
		return nil, err
	}

	hsData.validated = true
	hsData.handshake = resp
	info.peersData.setOutboundHandshakeData(peer, hsData)
	logger.Tracef("sender: validated handshake from peer %s using protocol %s", peer, info.protocolID)
	return hsData.stream, nil
}

// broadcastExcluding sends a message to each connected peer except the given peer,
// and peers that have previously sent us the message or who we have already sent the message to.
// used for notifications sub-protocols to gossip a message
func (s *Service) broadcastExcluding(info *notificationsProtocol, excluding peer.ID, msg NotificationsMessage) {
	logger.Tracef("broadcasting message from notifications sub-protocol %s", info.protocolID)

	hs, err := info.getHandshake()
	if err != nil {
		logger.Errorf("failed to get handshake using protocol %s: %s", info.protocolID, err)
		return
	}

	peers := s.host.peers()
	for _, peer := range peers {
		if peer == excluding {
			continue
		}

<<<<<<< HEAD
		info.outboundHandshakeMutexes.Store(peer, new(sync.Mutex))
=======
		info.peersData.setMutex(peer)

>>>>>>> 087db89c
		go s.sendData(peer, hs, info, msg)
	}
}

func (s *Service) readHandshake(stream libp2pnetwork.Stream, decoder HandshakeDecoder) <-chan *handshakeReader {
	hsC := make(chan *handshakeReader)

	go func() {
		defer close(hsC)

		buffer := s.bufPool.Get().(*[]byte)
		defer s.bufPool.Put(buffer)

		tot, err := readStream(stream, buffer)
		if err != nil {
			hsC <- &handshakeReader{hs: nil, err: err}
			return
		}

		msgBytes := *buffer
		hs, err := decoder(msgBytes[:tot])
		if err != nil {
			s.host.cm.peerSetHandler.ReportPeer(peerset.ReputationChange{
				Value:  peerset.BadMessageValue,
				Reason: peerset.BadMessageReason,
			}, stream.Conn().RemotePeer())

			hsC <- &handshakeReader{hs: nil, err: err}
			return
		}

		hsC <- &handshakeReader{hs: hs, err: nil}
	}()

	return hsC
}<|MERGE_RESOLUTION|>--- conflicted
+++ resolved
@@ -386,12 +386,8 @@
 			continue
 		}
 
-<<<<<<< HEAD
-		info.outboundHandshakeMutexes.Store(peer, new(sync.Mutex))
-=======
 		info.peersData.setMutex(peer)
 
->>>>>>> 087db89c
 		go s.sendData(peer, hs, info, msg)
 	}
 }
