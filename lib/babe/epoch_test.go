// Copyright 2021 ChainSafe Systems (ON)
// SPDX-License-Identifier: LGPL-3.0-only

package babe

import (
	"testing"

	"github.com/ChainSafe/gossamer/dot/types"
	"github.com/ChainSafe/gossamer/lib/crypto/sr25519"
	"github.com/ChainSafe/gossamer/lib/keystore"

	"github.com/golang/mock/gomock"
	"github.com/stretchr/testify/require"
)

var keyring, _ = keystore.NewSr25519Keyring()

func TestBabeService_checkAndSetFirstSlot(t *testing.T) {
	ctrl := gomock.NewController(t)
	mockBlockState := NewMockBlockState(ctrl)
	mockEpochState0 := NewMockEpochState(ctrl)
	mockEpochState1 := NewMockEpochState(ctrl)

	mockEpochState0.EXPECT().GetStartSlotForEpoch(uint64(0)).Return(uint64(1), nil)
	mockEpochState1.EXPECT().GetStartSlotForEpoch(uint64(0)).Return(uint64(99), nil)
	mockEpochState1.EXPECT().SetFirstSlot(uint64(1)).Return(nil)

	testBabeSecondaryPlainPreDigest := types.BabeSecondaryPlainPreDigest{
		SlotNumber: 1,
	}

	encDigest := newEncodedBabeDigest(t, testBabeSecondaryPlainPreDigest)
	header := newTestHeader(t, *types.NewBABEPreRuntimeDigest(encDigest))

	block := &types.Block{
		Header: *header,
	}

	mockBlockState.EXPECT().GetBlockByNumber(uint(1)).Return(block, nil)
	mockBlockState.EXPECT().GetBlockByNumber(uint(1)).Return(block, nil)

	bs0 := &Service{
		epochState: mockEpochState0,
		blockState: mockBlockState,
	}

	bs1 := &Service{
		epochState: mockEpochState1,
		blockState: mockBlockState,
	}

	cases := []struct {
		name    string
		service *Service
	}{
		{
			name:    "should not set first slot, as it's already set correctly",
			service: bs0,
		},
		{
			name:    "should update first slot, as it's set incorrectly",
			service: bs1,
		},
	}

	for _, tc := range cases {
		err := tc.service.checkAndSetFirstSlot()
		require.NoError(t, err)
	}
}

func TestBabeService_getEpochDataAndStartSlot(t *testing.T) {
<<<<<<< HEAD
	ctrl := gomock.NewController(t)
	mockBlockState := NewMockBlockState(ctrl)
	mockEpochState0 := NewMockEpochState(ctrl)
	mockEpochState1 := NewMockEpochState(ctrl)
	mockEpochState2 := NewMockEpochState(ctrl)

	mockEpochState0.EXPECT().GetStartSlotForEpoch(uint64(0)).Return(uint64(1), nil)
	mockEpochState1.EXPECT().GetStartSlotForEpoch(uint64(1)).Return(uint64(201), nil)
	mockEpochState2.EXPECT().GetStartSlotForEpoch(uint64(1)).Return(uint64(201), nil)

=======
>>>>>>> 9b69ffbd
	kp := keyring.Alice().(*sr25519.Keypair)
	authority := types.NewAuthority(kp.Public(), uint64(1))
	testEpochData := &types.EpochData{
		Randomness:  [32]byte{1},
		Authorities: []types.Authority{*authority},
	}

<<<<<<< HEAD
	mockEpochState1.EXPECT().GetEpochData(uint64(1), nil).Return(testEpochData, nil)
	mockEpochState2.EXPECT().GetEpochData(uint64(1), nil).Return(testEpochData, nil)

=======
>>>>>>> 9b69ffbd
	testConfigData := &types.ConfigData{
		C1: 1,
		C2: 1,
	}

	testLatestConfigData := &types.ConfigData{
		C1: 1,
		C2: 2,
	}

	testEpochDataEpoch0 := &types.EpochData{
		Randomness:  [32]byte{9},
		Authorities: []types.Authority{*authority},
	}

	threshold0, err := CalculateThreshold(testConfigData.C1, testConfigData.C2, 1)
	require.NoError(t, err)

	threshold1, err := CalculateThreshold(testLatestConfigData.C1, testLatestConfigData.C2, 1)
	require.NoError(t, err)

	cases := []struct {
		service           func(*gomock.Controller) *Service
		name              string
		epoch             uint64
		expected          *epochData
		expectedStartSlot uint64
	}{
		{
			name: "should get epoch data for epoch 0",
			service: func(ctrl *gomock.Controller) *Service {
				mockEpochState := NewMockEpochState(ctrl)

				mockEpochState.EXPECT().GetLatestEpochData().Return(testEpochDataEpoch0, nil)
				mockEpochState.EXPECT().GetLatestConfigData().Return(testConfigData, nil)

				return &Service{
					authority:  true,
					keypair:    kp,
					epochState: mockEpochState,
				}
			},
			epoch: 0,
			expected: &epochData{
				randomness:     testEpochDataEpoch0.Randomness,
				authorities:    testEpochDataEpoch0.Authorities,
				authorityIndex: 0,
				threshold:      threshold0,
			},
			expectedStartSlot: 1,
		},
		{
			name: "should get epoch data for epoch 1 with config data from epoch 1",
			service: func(ctrl *gomock.Controller) *Service {
				mockEpochState := NewMockEpochState(ctrl)

				mockEpochState.EXPECT().GetEpochData(uint64(1), nil).Return(testEpochData, nil)
				mockEpochState.EXPECT().GetConfigData(uint64(1), nil).Return(testConfigData, nil)

				return &Service{
					authority:  true,
					keypair:    kp,
					epochState: mockEpochState,
				}
			},
			epoch: 1,
			expected: &epochData{
				randomness:     testEpochData.Randomness,
				authorities:    testEpochData.Authorities,
				authorityIndex: 0,
				threshold:      threshold0,
			},
			expectedStartSlot: 201,
		},
		{
			name: "should get epoch data for epoch 1 and config data for epoch 0",
			service: func(ctrl *gomock.Controller) *Service {
				mockEpochState := NewMockEpochState(ctrl)

				mockEpochState.EXPECT().GetEpochData(uint64(1), nil).Return(testEpochData, nil)
				mockEpochState.EXPECT().GetConfigData(uint64(1), nil).Return(testLatestConfigData, nil)

				return &Service{
					authority:  true,
					keypair:    kp,
					epochState: mockEpochState,
				}
			},
			epoch: 1,
			expected: &epochData{
				randomness:     testEpochData.Randomness,
				authorities:    testEpochData.Authorities,
				authorityIndex: 0,
				threshold:      threshold1,
			},
			expectedStartSlot: 201,
		},
	}

<<<<<<< HEAD
	for _, tc := range cases {
		res, err := tc.service.getEpochData(tc.epoch, nil)
		require.NoError(t, err)
		require.Equal(t, tc.expected, res)
=======
	for _, tt := range cases {
		tt := tt
		t.Run(tt.name, func(t *testing.T) {
			ctrl := gomock.NewController(t)
			service := tt.service(ctrl)

			res, err := service.getEpochData(tt.epoch, nil)
			require.NoError(t, err)
			require.Equal(t, tt.expected, res)
		})
>>>>>>> 9b69ffbd
	}
}<|MERGE_RESOLUTION|>--- conflicted
+++ resolved
@@ -71,19 +71,6 @@
 }
 
 func TestBabeService_getEpochDataAndStartSlot(t *testing.T) {
-<<<<<<< HEAD
-	ctrl := gomock.NewController(t)
-	mockBlockState := NewMockBlockState(ctrl)
-	mockEpochState0 := NewMockEpochState(ctrl)
-	mockEpochState1 := NewMockEpochState(ctrl)
-	mockEpochState2 := NewMockEpochState(ctrl)
-
-	mockEpochState0.EXPECT().GetStartSlotForEpoch(uint64(0)).Return(uint64(1), nil)
-	mockEpochState1.EXPECT().GetStartSlotForEpoch(uint64(1)).Return(uint64(201), nil)
-	mockEpochState2.EXPECT().GetStartSlotForEpoch(uint64(1)).Return(uint64(201), nil)
-
-=======
->>>>>>> 9b69ffbd
 	kp := keyring.Alice().(*sr25519.Keypair)
 	authority := types.NewAuthority(kp.Public(), uint64(1))
 	testEpochData := &types.EpochData{
@@ -91,12 +78,6 @@
 		Authorities: []types.Authority{*authority},
 	}
 
-<<<<<<< HEAD
-	mockEpochState1.EXPECT().GetEpochData(uint64(1), nil).Return(testEpochData, nil)
-	mockEpochState2.EXPECT().GetEpochData(uint64(1), nil).Return(testEpochData, nil)
-
-=======
->>>>>>> 9b69ffbd
 	testConfigData := &types.ConfigData{
 		C1: 1,
 		C2: 1,
@@ -196,12 +177,6 @@
 		},
 	}
 
-<<<<<<< HEAD
-	for _, tc := range cases {
-		res, err := tc.service.getEpochData(tc.epoch, nil)
-		require.NoError(t, err)
-		require.Equal(t, tc.expected, res)
-=======
 	for _, tt := range cases {
 		tt := tt
 		t.Run(tt.name, func(t *testing.T) {
@@ -212,6 +187,5 @@
 			require.NoError(t, err)
 			require.Equal(t, tt.expected, res)
 		})
->>>>>>> 9b69ffbd
 	}
 }