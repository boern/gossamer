// Copyright 2021 ChainSafe Systems (ON)
// SPDX-License-Identifier: LGPL-3.0-only

package utils

import (
	"os"
	"path/filepath"
	"testing"

	"github.com/ChainSafe/gossamer/dot"
	"github.com/ChainSafe/gossamer/internal/log"
	"github.com/ChainSafe/gossamer/lib/utils"
	"github.com/stretchr/testify/require"
)

// Logger is the utils package local logger.
var Logger = log.NewFromGlobal(log.AddContext("pkg", "test/utils"))

// GenerateGenesisAuths generates a genesis file with numAuths authorities
// and returns the file path to the genesis file. The genesis file is
// automatically removed when the test ends.
func GenerateGenesisAuths(t *testing.T, numAuths int) (genesisPath string) {
	gssmrGenesisPath := utils.GetGssmrGenesisPathTest(t)

	buildSpec, err := dot.BuildFromGenesis(gssmrGenesisPath, numAuths)
	require.NoError(t, err)

	buildSpecJSON, err := buildSpec.ToJSONRaw()
	require.NoError(t, err)

	genesisPath = filepath.Join(t.TempDir(), "genesis.json")
	err = os.WriteFile(genesisPath, buildSpecJSON, os.ModePerm)
	require.NoError(t, err)

<<<<<<< HEAD
	// GenesisOneAuth is the genesis file that has 1 authority
	GenesisOneAuth = filepath.Join(currentDir, "../utils/genesis_oneauth.json")
	// GenesisThreeAuths is the genesis file that has 3 authorities
	GenesisThreeAuths = filepath.Join(currentDir, "../utils/genesis_threeauths.json")
	// GenesisTwoAuthsSecondaryVRF0_9_10 is the genesis file that has 2 authorities and block production by
	// secondary VRF slots enabled
	GenesisTwoAuthsSecondaryVRF0_9_10 = filepath.Join(currentDir, "../utils/genesis_two_auths_secondaryvrf_0_9_10.json")

	// GenesisSixAuths is the genesis file that has 6 authorities
	GenesisSixAuths = filepath.Join(currentDir, "../utils/genesis_sixauths.json")
	// GenesisDefault is the default gssmr genesis file
	GenesisDefault = filepath.Join(currentDir, "../..", "chain/gssmr/genesis.json")
	// GenesisDev is the default dev genesis file
	GenesisDev = filepath.Join(currentDir, "../..", "chain/dev/genesis-spec.json")

	// ConfigDefault is the default config file
	ConfigDefault = filepath.Join(currentDir, "../utils/config_default.toml")
	// ConfigLogGrandpa is a config file where log levels are set to CRIT except for GRANDPA
	ConfigLogGrandpa = filepath.Join(currentDir, "../utils/config_log_grandpa.toml")
	// ConfigNoBABE is a config file with BABE disabled
	ConfigNoBABE = filepath.Join(currentDir, "../utils/config_nobabe.toml")
	// ConfigNoGrandpa is a config file with grandpa disabled
	ConfigNoGrandpa = filepath.Join(currentDir, "../utils/config_nograndpa.toml")
	// ConfigNotAuthority is a config file with no authority functionality
	ConfigNotAuthority = filepath.Join(currentDir, "../utils/config_notauthority.toml")
)

// Node represents a gossamer process
type Node struct {
	Process  *exec.Cmd
	Key      string
	RPCPort  string
	Idx      int
	basePath string
	config   string
	WSPort   string
	BABELead bool
}

// InitGossamer initialises given node number and returns node reference
func InitGossamer(idx int, basePath, genesis, config string) (
	node Node, err error) {
	cmdInit := exec.Command(gossamerCMD, "init",
		"--config", config,
		"--basepath", basePath,
		"--genesis", genesis,
		"--force",
	)

	Logger.Info("initialising gossamer using " + cmdInit.String() + "...")
	stdOutInit, err := cmdInit.CombinedOutput()
	if err != nil {
		fmt.Printf("%s", stdOutInit)
		return node, err
	}

	Logger.Infof("initialised gossamer node %d!", idx)
	return Node{
		Idx:      idx,
		RPCPort:  strconv.Itoa(BaseRPCPort + idx),
		WSPort:   strconv.Itoa(BaseWSPort + idx),
		basePath: basePath,
		config:   config,
	}, nil
}

// startGossamer starts given node
func startGossamer(t *testing.T, node Node, websocket bool) (
	updatedNode Node, err error) {
	var key string
	var params = []string{"--port", strconv.Itoa(basePort + node.Idx),
		"--config", node.config,
		"--basepath", node.basePath,
		"--rpchost", HOSTNAME,
		"--rpcport", node.RPCPort,
		"--rpcmods", "system,author,chain,state,dev,rpc",
		"--rpc",
		"--no-telemetry",
		"--log", "info"}

	if node.BABELead {
		params = append(params, "--babe-lead")
	}

	if node.Idx >= len(KeyList) {
		params = append(params, "--roles", "1")
	} else {
		key = KeyList[node.Idx]
		params = append(params, "--roles", "4",
			"--key", key)
	}

	if websocket {
		params = append(params, "--ws", "--ws-external",
			"--wsport", node.WSPort)
	}
	node.Process = exec.Command(gossamerCMD, params...)

	node.Key = key

	Logger.Infof("node basepath: %s", node.basePath)
	// create log file
	outfile, err := os.Create(filepath.Join(node.basePath, "log.out"))
	if err != nil {
		Logger.Errorf("Error when trying to set a log file for gossamer output: %s", err)
		return node, err
	}

	// create error log file
	errfile, err := os.Create(filepath.Join(node.basePath, "error.out"))
	if err != nil {
		Logger.Errorf("Error when trying to set a log file for gossamer output: %s", err)
		return node, err
	}

	t.Cleanup(func() {
		time.Sleep(time.Second) // wait for goroutine to finish writing
		err = outfile.Close()
		assert.NoError(t, err)
		err = errfile.Close()
		assert.NoError(t, err)
	})

	stdoutPipe, err := node.Process.StdoutPipe()
	if err != nil {
		Logger.Errorf("failed to get stdoutPipe from node %d: %s", node.Idx, err)
		return node, err
	}

	stderrPipe, err := node.Process.StderrPipe()
	if err != nil {
		Logger.Errorf("failed to get stderrPipe from node %d: %s", node.Idx, err)
		return node, err
	}

	Logger.Infof("starting gossamer at %s...", node.Process)
	err = node.Process.Start()
	if err != nil {
		Logger.Errorf("Could not execute gossamer cmd: %s", err)
		return node, err
	}

	writer := bufio.NewWriter(outfile)
	go func() {
		_, err := io.Copy(writer, stdoutPipe)
		if err != nil {
			Logger.Errorf("failed copying stdout to writer: %s", err)
		}
	}()
	errWriter := bufio.NewWriter(errfile)
	go func() {
		_, err := io.Copy(errWriter, stderrPipe)
		if err != nil {
			Logger.Errorf("failed copying stderr to writer: %s", err)
		}
	}()

	ctx := context.Background()

	var started bool
	for i := 0; i < maxRetries; i++ {
		time.Sleep(time.Second * 5)

		const checkNodeStartedTimeout = time.Second
		checkNodeCtx, cancel := context.WithTimeout(ctx, checkNodeStartedTimeout)

		addr := fmt.Sprintf("http://%s:%s", HOSTNAME, node.RPCPort)
		err = checkNodeStarted(checkNodeCtx, t, addr)

		cancel()

		if err == nil {
			started = true
			break
		}
	}

	if started {
		Logger.Infof("node started with key %s and cmd.Process.Pid %d", key, node.Process.Process.Pid)
	} else {
		Logger.Criticalf("node didn't start: %s", err)
		errFileContents, _ := os.ReadFile(errfile.Name())
		t.Logf("%s\n", errFileContents)
		return node, err
	}

	return node, nil
}

// RunGossamer will initialise and start a gossamer instance
func RunGossamer(t *testing.T, idx int, basepath, genesis, config string, websocket, babeLead bool) (
	node Node, err error) {
	node, err = InitGossamer(idx, basepath, genesis, config)
	if err != nil {
		return node, fmt.Errorf("could not initialise gossamer: %w", err)
	}

	if idx == 0 || babeLead {
		node.BABELead = true
	}

	node, err = startGossamer(t, node, websocket)
	if err != nil {
		return node, fmt.Errorf("could not start gossamer: %w", err)
	}

	return node, nil
}

// checkNodeStarted check if gossamer node is started
func checkNodeStarted(ctx context.Context, t *testing.T, gossamerHost string) error {
	const method = "system_health"
	const params = "{}"
	respBody, err := PostRPC(ctx, gossamerHost, method, params)
	if err != nil {
		return err
	}

	target := new(modules.SystemHealthResponse)
	err = DecodeRPC(t, respBody, target)
	if err != nil {
		return err
	}

	if !target.ShouldHavePeers {
		return fmt.Errorf("no peers")
	}

	return nil
}

// killProcess kills a instance of gossamer
func killProcess(t *testing.T, cmd *exec.Cmd) error {
	err := cmd.Process.Kill()
	if err != nil {
		t.Log("failed to kill process", "cmd", cmd)
	}
	return err
}

// InitNodes initialises given number of nodes
func InitNodes(num int, config string) (nodes []Node, err error) {
	tempDir, err := os.MkdirTemp("", "gossamer-stress-")
	if err != nil {
		return nil, err
	}

	for i := 0; i < num; i++ {
		node, err := InitGossamer(i, tempDir+strconv.Itoa(i), GenesisDefault, config)
		if err != nil {
			Logger.Errorf("failed to initialise Gossamer for node index %d", i)
			return nil, err
		}

		nodes = append(nodes, node)
	}
	return nodes, nil
}

// StartNodes starts given array of nodes
func StartNodes(t *testing.T, nodes []Node) (err error) {
	for i, n := range nodes {
		nodes[i], err = startGossamer(t, n, false)
		if err != nil {
			return fmt.Errorf("node %d of %d: %w",
				i+1, len(nodes), err)
		}
	}
	return nil
}

// InitializeAndStartNodes will spin up `num` gossamer nodes
func InitializeAndStartNodes(t *testing.T, num int, genesis, config string) (
	nodes []Node, err error) {
	var wg sync.WaitGroup
	var nodesMutex, errMutex sync.Mutex
	wg.Add(num)

	for i := 0; i < num; i++ {
		go func(i int) {
			defer wg.Done()
			name := strconv.Itoa(i)
			if i < len(KeyList) {
				name = KeyList[i]
			}
			node, runErr := RunGossamer(t, i, TestDir(t, name), genesis, config, false, false)
			if runErr != nil {
				errMutex.Lock()
				if err == nil {
					err = fmt.Errorf("failed to run Gossamer for node index %d: %w", i, runErr)
				}
				errMutex.Unlock()
				return
			}

			nodesMutex.Lock()
			nodes = append(nodes, node)
			nodesMutex.Unlock()
		}(i)
	}

	wg.Wait()

	if err != nil {
		_ = StopNodes(t, nodes)
		return nil, err
	}

	return nodes, nil
}

// InitializeAndStartNodesWebsocket will spin up `num` gossamer nodes running with Websocket rpc enabled
func InitializeAndStartNodesWebsocket(t *testing.T, num int, genesis, config string) (
	nodes []Node, err error) {
	var nodesMutex, errMutex sync.Mutex
	var wg sync.WaitGroup

	wg.Add(num)

	for i := 0; i < num; i++ {
		go func(i int) {
			defer wg.Done()
			name := strconv.Itoa(i)
			if i < len(KeyList) {
				name = KeyList[i]
			}
			node, runErr := RunGossamer(t, i, TestDir(t, name), genesis, config, true, false)
			if runErr != nil {
				errMutex.Lock()
				if err == nil {
					err = fmt.Errorf("failed to run Gossamer for node index %d: %w", i, runErr)
				}
				errMutex.Unlock()
				return
			}

			nodesMutex.Lock()
			nodes = append(nodes, node)
			nodesMutex.Unlock()
		}(i)
	}

	wg.Wait()

	if err != nil {
		_ = StopNodes(t, nodes)
		return nil, err
	}

	return nodes, nil
}

// StopNodes stops the given nodes
func StopNodes(t *testing.T, nodes []Node) (errs []error) {
	for i := range nodes {
		cmd := nodes[i].Process
		err := killProcess(t, cmd)
		if err != nil {
			Logger.Errorf("failed to kill Gossamer (cmd %s) for node index %d", cmd, i)
			errs = append(errs, err)
		}
	}

	return errs
}

// TearDown stops the given nodes and remove their datadir
func TearDown(t *testing.T, nodes []Node) (errorList []error) {
	for i, node := range nodes {
		cmd := nodes[i].Process
		err := killProcess(t, cmd)
		if err != nil {
			Logger.Errorf("failed to kill Gossamer (cmd %s) for node index %d", cmd, i)
			errorList = append(errorList, err)
		}

		err = os.RemoveAll(node.basePath)
		if err != nil {
			Logger.Error("failed to remove base path directory " + node.basePath)
			errorList = append(errorList, err)
		}
	}

	return errorList
}

// TestDir returns the test directory path <current-directory>/test_data/<test-name>/<name>
func TestDir(t *testing.T, name string) string {
	return filepath.Join("/tmp/", t.Name(), name)
}

// GenerateGenesisThreeAuth generates Genesis file with three authority.
func GenerateGenesisThreeAuth() {
	genesisPath, err := utils.GetGssmrGenesisPath()
	if err != nil {
		panic(err)
	}

	bs, err := dot.BuildFromGenesis(genesisPath, 3)
	if err != nil {
		Logger.Errorf("genesis file not found: %s", err)
		os.Exit(1)
	}
	dot.CreateJSONRawFile(bs, GenesisThreeAuths)
}

// GenerateGenesisSixAuth generates Genesis file with six authority.
func GenerateGenesisSixAuth(t *testing.T) {
	bs, err := dot.BuildFromGenesis(utils.GetGssmrGenesisPathTest(t), 6)
	if err != nil {
		Logger.Errorf("genesis file not found: %s", err)
		os.Exit(1)
	}
	dot.CreateJSONRawFile(bs, GenesisSixAuths)
}

func generateDefaultConfig() *ctoml.Config {
	return &ctoml.Config{
		Global: ctoml.GlobalConfig{
			Name:           "Gossamer",
			ID:             "gssmr",
			LogLvl:         "crit",
			MetricsAddress: "localhost:9876",
			RetainBlocks:   256,
			Pruning:        "archive",
		},
		Log: ctoml.LogConfig{
			CoreLvl: "info",
			SyncLvl: "info",
		},
		Init: ctoml.InitConfig{
			Genesis: "./chain/gssmr/genesis.json",
		},
		Account: ctoml.AccountConfig{
			Key:    "",
			Unlock: "",
		},
		Core: ctoml.CoreConfig{
			Roles:            4,
			BabeAuthority:    true,
			GrandpaAuthority: true,
			GrandpaInterval:  1,
		},
		Network: ctoml.NetworkConfig{
			Bootnodes:   nil,
			ProtocolID:  "/gossamer/gssmr/0",
			NoBootstrap: false,
			NoMDNS:      false,
			MinPeers:    1,
			MaxPeers:    3,
		},
		RPC: ctoml.RPCConfig{
			Enabled:  false,
			Unsafe:   true,
			WSUnsafe: true,
			Host:     "localhost",
			Modules:  []string{"system", "author", "chain", "state"},
			WS:       false,
		},
	}
}

// CreateDefaultConfig generates and creates default config file.
func CreateDefaultConfig() {
	cfg := generateDefaultConfig()
	dot.ExportTomlConfig(cfg, ConfigDefault)
}

func generateConfigLogGrandpa() *ctoml.Config {
	cfg := generateDefaultConfig()
	cfg.Log = ctoml.LogConfig{
		CoreLvl:           "crit",
		NetworkLvl:        "debug",
		RuntimeLvl:        "crit",
		BlockProducerLvl:  "info",
		FinalityGadgetLvl: "debug",
	}
	return cfg
}

// CreateConfigLogGrandpa generates and creates grandpa config file.
func CreateConfigLogGrandpa() {
	cfg := generateConfigLogGrandpa()
	dot.ExportTomlConfig(cfg, ConfigLogGrandpa)
}

func generateConfigNoBabe() *ctoml.Config {
	cfg := generateDefaultConfig()
	cfg.Global.LogLvl = "info"
	cfg.Log = ctoml.LogConfig{
		SyncLvl:    "debug",
		NetworkLvl: "debug",
	}

	cfg.Core.BabeAuthority = false
	return cfg
}

// CreateConfigNoBabe generates and creates no babe config file.
func CreateConfigNoBabe() {
	cfg := generateConfigNoBabe()
	dot.ExportTomlConfig(cfg, ConfigNoBABE)
}

func generateConfigNoGrandpa() *ctoml.Config {
	cfg := generateDefaultConfig()
	cfg.Core.GrandpaAuthority = false
	cfg.Core.BABELead = true
	cfg.Core.GrandpaInterval = 1
	return cfg
}

// CreateConfigNoGrandpa generates and creates no grandpa config file.
func CreateConfigNoGrandpa() {
	cfg := generateConfigNoGrandpa()
	dot.ExportTomlConfig(cfg, ConfigNoGrandpa)
}

func generateConfigNotAuthority() *ctoml.Config {
	cfg := generateDefaultConfig()
	cfg.Core.Roles = 1
	cfg.Core.BabeAuthority = false
	cfg.Core.GrandpaAuthority = false
	return cfg
}

// CreateConfigNotAuthority generates and creates non-authority config file.
func CreateConfigNotAuthority() {
	cfg := generateConfigNotAuthority()
	dot.ExportTomlConfig(cfg, ConfigNotAuthority)
=======
	return genesisPath
>>>>>>> 62204027
}<|MERGE_RESOLUTION|>--- conflicted
+++ resolved
@@ -33,538 +33,5 @@
 	err = os.WriteFile(genesisPath, buildSpecJSON, os.ModePerm)
 	require.NoError(t, err)
 
-<<<<<<< HEAD
-	// GenesisOneAuth is the genesis file that has 1 authority
-	GenesisOneAuth = filepath.Join(currentDir, "../utils/genesis_oneauth.json")
-	// GenesisThreeAuths is the genesis file that has 3 authorities
-	GenesisThreeAuths = filepath.Join(currentDir, "../utils/genesis_threeauths.json")
-	// GenesisTwoAuthsSecondaryVRF0_9_10 is the genesis file that has 2 authorities and block production by
-	// secondary VRF slots enabled
-	GenesisTwoAuthsSecondaryVRF0_9_10 = filepath.Join(currentDir, "../utils/genesis_two_auths_secondaryvrf_0_9_10.json")
-
-	// GenesisSixAuths is the genesis file that has 6 authorities
-	GenesisSixAuths = filepath.Join(currentDir, "../utils/genesis_sixauths.json")
-	// GenesisDefault is the default gssmr genesis file
-	GenesisDefault = filepath.Join(currentDir, "../..", "chain/gssmr/genesis.json")
-	// GenesisDev is the default dev genesis file
-	GenesisDev = filepath.Join(currentDir, "../..", "chain/dev/genesis-spec.json")
-
-	// ConfigDefault is the default config file
-	ConfigDefault = filepath.Join(currentDir, "../utils/config_default.toml")
-	// ConfigLogGrandpa is a config file where log levels are set to CRIT except for GRANDPA
-	ConfigLogGrandpa = filepath.Join(currentDir, "../utils/config_log_grandpa.toml")
-	// ConfigNoBABE is a config file with BABE disabled
-	ConfigNoBABE = filepath.Join(currentDir, "../utils/config_nobabe.toml")
-	// ConfigNoGrandpa is a config file with grandpa disabled
-	ConfigNoGrandpa = filepath.Join(currentDir, "../utils/config_nograndpa.toml")
-	// ConfigNotAuthority is a config file with no authority functionality
-	ConfigNotAuthority = filepath.Join(currentDir, "../utils/config_notauthority.toml")
-)
-
-// Node represents a gossamer process
-type Node struct {
-	Process  *exec.Cmd
-	Key      string
-	RPCPort  string
-	Idx      int
-	basePath string
-	config   string
-	WSPort   string
-	BABELead bool
-}
-
-// InitGossamer initialises given node number and returns node reference
-func InitGossamer(idx int, basePath, genesis, config string) (
-	node Node, err error) {
-	cmdInit := exec.Command(gossamerCMD, "init",
-		"--config", config,
-		"--basepath", basePath,
-		"--genesis", genesis,
-		"--force",
-	)
-
-	Logger.Info("initialising gossamer using " + cmdInit.String() + "...")
-	stdOutInit, err := cmdInit.CombinedOutput()
-	if err != nil {
-		fmt.Printf("%s", stdOutInit)
-		return node, err
-	}
-
-	Logger.Infof("initialised gossamer node %d!", idx)
-	return Node{
-		Idx:      idx,
-		RPCPort:  strconv.Itoa(BaseRPCPort + idx),
-		WSPort:   strconv.Itoa(BaseWSPort + idx),
-		basePath: basePath,
-		config:   config,
-	}, nil
-}
-
-// startGossamer starts given node
-func startGossamer(t *testing.T, node Node, websocket bool) (
-	updatedNode Node, err error) {
-	var key string
-	var params = []string{"--port", strconv.Itoa(basePort + node.Idx),
-		"--config", node.config,
-		"--basepath", node.basePath,
-		"--rpchost", HOSTNAME,
-		"--rpcport", node.RPCPort,
-		"--rpcmods", "system,author,chain,state,dev,rpc",
-		"--rpc",
-		"--no-telemetry",
-		"--log", "info"}
-
-	if node.BABELead {
-		params = append(params, "--babe-lead")
-	}
-
-	if node.Idx >= len(KeyList) {
-		params = append(params, "--roles", "1")
-	} else {
-		key = KeyList[node.Idx]
-		params = append(params, "--roles", "4",
-			"--key", key)
-	}
-
-	if websocket {
-		params = append(params, "--ws", "--ws-external",
-			"--wsport", node.WSPort)
-	}
-	node.Process = exec.Command(gossamerCMD, params...)
-
-	node.Key = key
-
-	Logger.Infof("node basepath: %s", node.basePath)
-	// create log file
-	outfile, err := os.Create(filepath.Join(node.basePath, "log.out"))
-	if err != nil {
-		Logger.Errorf("Error when trying to set a log file for gossamer output: %s", err)
-		return node, err
-	}
-
-	// create error log file
-	errfile, err := os.Create(filepath.Join(node.basePath, "error.out"))
-	if err != nil {
-		Logger.Errorf("Error when trying to set a log file for gossamer output: %s", err)
-		return node, err
-	}
-
-	t.Cleanup(func() {
-		time.Sleep(time.Second) // wait for goroutine to finish writing
-		err = outfile.Close()
-		assert.NoError(t, err)
-		err = errfile.Close()
-		assert.NoError(t, err)
-	})
-
-	stdoutPipe, err := node.Process.StdoutPipe()
-	if err != nil {
-		Logger.Errorf("failed to get stdoutPipe from node %d: %s", node.Idx, err)
-		return node, err
-	}
-
-	stderrPipe, err := node.Process.StderrPipe()
-	if err != nil {
-		Logger.Errorf("failed to get stderrPipe from node %d: %s", node.Idx, err)
-		return node, err
-	}
-
-	Logger.Infof("starting gossamer at %s...", node.Process)
-	err = node.Process.Start()
-	if err != nil {
-		Logger.Errorf("Could not execute gossamer cmd: %s", err)
-		return node, err
-	}
-
-	writer := bufio.NewWriter(outfile)
-	go func() {
-		_, err := io.Copy(writer, stdoutPipe)
-		if err != nil {
-			Logger.Errorf("failed copying stdout to writer: %s", err)
-		}
-	}()
-	errWriter := bufio.NewWriter(errfile)
-	go func() {
-		_, err := io.Copy(errWriter, stderrPipe)
-		if err != nil {
-			Logger.Errorf("failed copying stderr to writer: %s", err)
-		}
-	}()
-
-	ctx := context.Background()
-
-	var started bool
-	for i := 0; i < maxRetries; i++ {
-		time.Sleep(time.Second * 5)
-
-		const checkNodeStartedTimeout = time.Second
-		checkNodeCtx, cancel := context.WithTimeout(ctx, checkNodeStartedTimeout)
-
-		addr := fmt.Sprintf("http://%s:%s", HOSTNAME, node.RPCPort)
-		err = checkNodeStarted(checkNodeCtx, t, addr)
-
-		cancel()
-
-		if err == nil {
-			started = true
-			break
-		}
-	}
-
-	if started {
-		Logger.Infof("node started with key %s and cmd.Process.Pid %d", key, node.Process.Process.Pid)
-	} else {
-		Logger.Criticalf("node didn't start: %s", err)
-		errFileContents, _ := os.ReadFile(errfile.Name())
-		t.Logf("%s\n", errFileContents)
-		return node, err
-	}
-
-	return node, nil
-}
-
-// RunGossamer will initialise and start a gossamer instance
-func RunGossamer(t *testing.T, idx int, basepath, genesis, config string, websocket, babeLead bool) (
-	node Node, err error) {
-	node, err = InitGossamer(idx, basepath, genesis, config)
-	if err != nil {
-		return node, fmt.Errorf("could not initialise gossamer: %w", err)
-	}
-
-	if idx == 0 || babeLead {
-		node.BABELead = true
-	}
-
-	node, err = startGossamer(t, node, websocket)
-	if err != nil {
-		return node, fmt.Errorf("could not start gossamer: %w", err)
-	}
-
-	return node, nil
-}
-
-// checkNodeStarted check if gossamer node is started
-func checkNodeStarted(ctx context.Context, t *testing.T, gossamerHost string) error {
-	const method = "system_health"
-	const params = "{}"
-	respBody, err := PostRPC(ctx, gossamerHost, method, params)
-	if err != nil {
-		return err
-	}
-
-	target := new(modules.SystemHealthResponse)
-	err = DecodeRPC(t, respBody, target)
-	if err != nil {
-		return err
-	}
-
-	if !target.ShouldHavePeers {
-		return fmt.Errorf("no peers")
-	}
-
-	return nil
-}
-
-// killProcess kills a instance of gossamer
-func killProcess(t *testing.T, cmd *exec.Cmd) error {
-	err := cmd.Process.Kill()
-	if err != nil {
-		t.Log("failed to kill process", "cmd", cmd)
-	}
-	return err
-}
-
-// InitNodes initialises given number of nodes
-func InitNodes(num int, config string) (nodes []Node, err error) {
-	tempDir, err := os.MkdirTemp("", "gossamer-stress-")
-	if err != nil {
-		return nil, err
-	}
-
-	for i := 0; i < num; i++ {
-		node, err := InitGossamer(i, tempDir+strconv.Itoa(i), GenesisDefault, config)
-		if err != nil {
-			Logger.Errorf("failed to initialise Gossamer for node index %d", i)
-			return nil, err
-		}
-
-		nodes = append(nodes, node)
-	}
-	return nodes, nil
-}
-
-// StartNodes starts given array of nodes
-func StartNodes(t *testing.T, nodes []Node) (err error) {
-	for i, n := range nodes {
-		nodes[i], err = startGossamer(t, n, false)
-		if err != nil {
-			return fmt.Errorf("node %d of %d: %w",
-				i+1, len(nodes), err)
-		}
-	}
-	return nil
-}
-
-// InitializeAndStartNodes will spin up `num` gossamer nodes
-func InitializeAndStartNodes(t *testing.T, num int, genesis, config string) (
-	nodes []Node, err error) {
-	var wg sync.WaitGroup
-	var nodesMutex, errMutex sync.Mutex
-	wg.Add(num)
-
-	for i := 0; i < num; i++ {
-		go func(i int) {
-			defer wg.Done()
-			name := strconv.Itoa(i)
-			if i < len(KeyList) {
-				name = KeyList[i]
-			}
-			node, runErr := RunGossamer(t, i, TestDir(t, name), genesis, config, false, false)
-			if runErr != nil {
-				errMutex.Lock()
-				if err == nil {
-					err = fmt.Errorf("failed to run Gossamer for node index %d: %w", i, runErr)
-				}
-				errMutex.Unlock()
-				return
-			}
-
-			nodesMutex.Lock()
-			nodes = append(nodes, node)
-			nodesMutex.Unlock()
-		}(i)
-	}
-
-	wg.Wait()
-
-	if err != nil {
-		_ = StopNodes(t, nodes)
-		return nil, err
-	}
-
-	return nodes, nil
-}
-
-// InitializeAndStartNodesWebsocket will spin up `num` gossamer nodes running with Websocket rpc enabled
-func InitializeAndStartNodesWebsocket(t *testing.T, num int, genesis, config string) (
-	nodes []Node, err error) {
-	var nodesMutex, errMutex sync.Mutex
-	var wg sync.WaitGroup
-
-	wg.Add(num)
-
-	for i := 0; i < num; i++ {
-		go func(i int) {
-			defer wg.Done()
-			name := strconv.Itoa(i)
-			if i < len(KeyList) {
-				name = KeyList[i]
-			}
-			node, runErr := RunGossamer(t, i, TestDir(t, name), genesis, config, true, false)
-			if runErr != nil {
-				errMutex.Lock()
-				if err == nil {
-					err = fmt.Errorf("failed to run Gossamer for node index %d: %w", i, runErr)
-				}
-				errMutex.Unlock()
-				return
-			}
-
-			nodesMutex.Lock()
-			nodes = append(nodes, node)
-			nodesMutex.Unlock()
-		}(i)
-	}
-
-	wg.Wait()
-
-	if err != nil {
-		_ = StopNodes(t, nodes)
-		return nil, err
-	}
-
-	return nodes, nil
-}
-
-// StopNodes stops the given nodes
-func StopNodes(t *testing.T, nodes []Node) (errs []error) {
-	for i := range nodes {
-		cmd := nodes[i].Process
-		err := killProcess(t, cmd)
-		if err != nil {
-			Logger.Errorf("failed to kill Gossamer (cmd %s) for node index %d", cmd, i)
-			errs = append(errs, err)
-		}
-	}
-
-	return errs
-}
-
-// TearDown stops the given nodes and remove their datadir
-func TearDown(t *testing.T, nodes []Node) (errorList []error) {
-	for i, node := range nodes {
-		cmd := nodes[i].Process
-		err := killProcess(t, cmd)
-		if err != nil {
-			Logger.Errorf("failed to kill Gossamer (cmd %s) for node index %d", cmd, i)
-			errorList = append(errorList, err)
-		}
-
-		err = os.RemoveAll(node.basePath)
-		if err != nil {
-			Logger.Error("failed to remove base path directory " + node.basePath)
-			errorList = append(errorList, err)
-		}
-	}
-
-	return errorList
-}
-
-// TestDir returns the test directory path <current-directory>/test_data/<test-name>/<name>
-func TestDir(t *testing.T, name string) string {
-	return filepath.Join("/tmp/", t.Name(), name)
-}
-
-// GenerateGenesisThreeAuth generates Genesis file with three authority.
-func GenerateGenesisThreeAuth() {
-	genesisPath, err := utils.GetGssmrGenesisPath()
-	if err != nil {
-		panic(err)
-	}
-
-	bs, err := dot.BuildFromGenesis(genesisPath, 3)
-	if err != nil {
-		Logger.Errorf("genesis file not found: %s", err)
-		os.Exit(1)
-	}
-	dot.CreateJSONRawFile(bs, GenesisThreeAuths)
-}
-
-// GenerateGenesisSixAuth generates Genesis file with six authority.
-func GenerateGenesisSixAuth(t *testing.T) {
-	bs, err := dot.BuildFromGenesis(utils.GetGssmrGenesisPathTest(t), 6)
-	if err != nil {
-		Logger.Errorf("genesis file not found: %s", err)
-		os.Exit(1)
-	}
-	dot.CreateJSONRawFile(bs, GenesisSixAuths)
-}
-
-func generateDefaultConfig() *ctoml.Config {
-	return &ctoml.Config{
-		Global: ctoml.GlobalConfig{
-			Name:           "Gossamer",
-			ID:             "gssmr",
-			LogLvl:         "crit",
-			MetricsAddress: "localhost:9876",
-			RetainBlocks:   256,
-			Pruning:        "archive",
-		},
-		Log: ctoml.LogConfig{
-			CoreLvl: "info",
-			SyncLvl: "info",
-		},
-		Init: ctoml.InitConfig{
-			Genesis: "./chain/gssmr/genesis.json",
-		},
-		Account: ctoml.AccountConfig{
-			Key:    "",
-			Unlock: "",
-		},
-		Core: ctoml.CoreConfig{
-			Roles:            4,
-			BabeAuthority:    true,
-			GrandpaAuthority: true,
-			GrandpaInterval:  1,
-		},
-		Network: ctoml.NetworkConfig{
-			Bootnodes:   nil,
-			ProtocolID:  "/gossamer/gssmr/0",
-			NoBootstrap: false,
-			NoMDNS:      false,
-			MinPeers:    1,
-			MaxPeers:    3,
-		},
-		RPC: ctoml.RPCConfig{
-			Enabled:  false,
-			Unsafe:   true,
-			WSUnsafe: true,
-			Host:     "localhost",
-			Modules:  []string{"system", "author", "chain", "state"},
-			WS:       false,
-		},
-	}
-}
-
-// CreateDefaultConfig generates and creates default config file.
-func CreateDefaultConfig() {
-	cfg := generateDefaultConfig()
-	dot.ExportTomlConfig(cfg, ConfigDefault)
-}
-
-func generateConfigLogGrandpa() *ctoml.Config {
-	cfg := generateDefaultConfig()
-	cfg.Log = ctoml.LogConfig{
-		CoreLvl:           "crit",
-		NetworkLvl:        "debug",
-		RuntimeLvl:        "crit",
-		BlockProducerLvl:  "info",
-		FinalityGadgetLvl: "debug",
-	}
-	return cfg
-}
-
-// CreateConfigLogGrandpa generates and creates grandpa config file.
-func CreateConfigLogGrandpa() {
-	cfg := generateConfigLogGrandpa()
-	dot.ExportTomlConfig(cfg, ConfigLogGrandpa)
-}
-
-func generateConfigNoBabe() *ctoml.Config {
-	cfg := generateDefaultConfig()
-	cfg.Global.LogLvl = "info"
-	cfg.Log = ctoml.LogConfig{
-		SyncLvl:    "debug",
-		NetworkLvl: "debug",
-	}
-
-	cfg.Core.BabeAuthority = false
-	return cfg
-}
-
-// CreateConfigNoBabe generates and creates no babe config file.
-func CreateConfigNoBabe() {
-	cfg := generateConfigNoBabe()
-	dot.ExportTomlConfig(cfg, ConfigNoBABE)
-}
-
-func generateConfigNoGrandpa() *ctoml.Config {
-	cfg := generateDefaultConfig()
-	cfg.Core.GrandpaAuthority = false
-	cfg.Core.BABELead = true
-	cfg.Core.GrandpaInterval = 1
-	return cfg
-}
-
-// CreateConfigNoGrandpa generates and creates no grandpa config file.
-func CreateConfigNoGrandpa() {
-	cfg := generateConfigNoGrandpa()
-	dot.ExportTomlConfig(cfg, ConfigNoGrandpa)
-}
-
-func generateConfigNotAuthority() *ctoml.Config {
-	cfg := generateDefaultConfig()
-	cfg.Core.Roles = 1
-	cfg.Core.BabeAuthority = false
-	cfg.Core.GrandpaAuthority = false
-	return cfg
-}
-
-// CreateConfigNotAuthority generates and creates non-authority config file.
-func CreateConfigNotAuthority() {
-	cfg := generateConfigNotAuthority()
-	dot.ExportTomlConfig(cfg, ConfigNotAuthority)
-=======
 	return genesisPath
->>>>>>> 62204027
 }